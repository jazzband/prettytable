[tox]
envlist =
    lint
    py{27, 35, 36, 37, 38, 39}

[testenv]
extras = tests
commands =
<<<<<<< HEAD
    {envpython} -m pytest --cov prettytable --cov prettytable_test --cov-report xml {posargs}
=======
    {envpython} -m pytest --cov prettytable --cov prettytable_test {posargs}
    coverage report
>>>>>>> 4725a4bb

[testenv:lint]
deps = pre-commit
commands = pre-commit run --all-files --show-diff-on-failure
skip_install = true
passenv = PRE_COMMIT_COLOR<|MERGE_RESOLUTION|>--- conflicted
+++ resolved
@@ -6,12 +6,8 @@
 [testenv]
 extras = tests
 commands =
-<<<<<<< HEAD
     {envpython} -m pytest --cov prettytable --cov prettytable_test --cov-report xml {posargs}
-=======
-    {envpython} -m pytest --cov prettytable --cov prettytable_test {posargs}
     coverage report
->>>>>>> 4725a4bb
 
 [testenv:lint]
 deps = pre-commit
