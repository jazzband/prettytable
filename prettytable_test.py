#!/usr/bin/env python
# coding=UTF-8

import sys
import unittest
from math import e, pi, sqrt

<<<<<<< HEAD
from prettytable import (ALL, MSWORD_FRIENDLY, MARKDOWN, NONE, PrettyTable, from_csv,
                         from_db_cursor, from_html, from_html_one, from_json)
=======
from prettytable import (
    ALL,
    MSWORD_FRIENDLY,
    NONE,
    PrettyTable,
    from_csv,
    from_db_cursor,
    from_html,
    from_html_one,
    from_json,
)
>>>>>>> 1bbc4cef

py3k = sys.version_info[0] >= 3
try:
    import sqlite3

    _have_sqlite = True
except ImportError:
    _have_sqlite = False
if py3k:
    import io as StringIO
else:
    import StringIO


class BuildEquivelanceTest(unittest.TestCase):
    """Make sure that building a table row-by-row and column-by-column yield the same
     results"""

    def setUp(self):

        # Row by row...
        self.row = PrettyTable()
        self.row.field_names = ["City name", "Area", "Population", "Annual Rainfall"]
        self.row.add_row(["Adelaide", 1295, 1158259, 600.5])
        self.row.add_row(["Brisbane", 5905, 1857594, 1146.4])
        self.row.add_row(["Darwin", 112, 120900, 1714.7])
        self.row.add_row(["Hobart", 1357, 205556, 619.5])
        self.row.add_row(["Sydney", 2058, 4336374, 1214.8])
        self.row.add_row(["Melbourne", 1566, 3806092, 646.9])
        self.row.add_row(["Perth", 5386, 1554769, 869.4])

        # Column by column...
        self.col = PrettyTable()
        self.col.add_column(
            "City name",
            [
                "Adelaide",
                "Brisbane",
                "Darwin",
                "Hobart",
                "Sydney",
                "Melbourne",
                "Perth",
            ],
        )
        self.col.add_column("Area", [1295, 5905, 112, 1357, 2058, 1566, 5386])
        self.col.add_column(
            "Population", [1158259, 1857594, 120900, 205556, 4336374, 3806092, 1554769]
        )
        self.col.add_column(
            "Annual Rainfall", [600.5, 1146.4, 1714.7, 619.5, 1214.8, 646.9, 869.4]
        )

        # A mix of both!
        self.mix = PrettyTable()
        self.mix.field_names = ["City name", "Area"]
        self.mix.add_row(["Adelaide", 1295])
        self.mix.add_row(["Brisbane", 5905])
        self.mix.add_row(["Darwin", 112])
        self.mix.add_row(["Hobart", 1357])
        self.mix.add_row(["Sydney", 2058])
        self.mix.add_row(["Melbourne", 1566])
        self.mix.add_row(["Perth", 5386])
        self.mix.add_column(
            "Population", [1158259, 1857594, 120900, 205556, 4336374, 3806092, 1554769]
        )
        self.mix.add_column(
            "Annual Rainfall", [600.5, 1146.4, 1714.7, 619.5, 1214.8, 646.9, 869.4]
        )

    def testRowColEquivalenceASCII(self):

        self.assertEqual(self.row.get_string(), self.col.get_string())

    def testRowMixEquivalenceASCII(self):

        self.assertEqual(self.row.get_string(), self.mix.get_string())

    def testRowColEquivalenceHTML(self):

        self.assertEqual(self.row.get_html_string(), self.col.get_html_string())

    def testRowMixEquivalenceHTML(self):

        self.assertEqual(self.row.get_html_string(), self.mix.get_html_string())


# class FieldnamelessTableTest(unittest.TestCase):
#
#    """Make sure that building and stringing a table with no fieldnames works fine"""
#
#    def setUp(self):
#        self.x = PrettyTable()
#        self.x.add_row(["Adelaide",1295, 1158259, 600.5])
#        self.x.add_row(["Brisbane",5905, 1857594, 1146.4])
#        self.x.add_row(["Darwin", 112, 120900, 1714.7])
#        self.x.add_row(["Hobart", 1357, 205556, 619.5])
#        self.x.add_row(["Sydney", 2058, 4336374, 1214.8])
#        self.x.add_row(["Melbourne", 1566, 3806092, 646.9])
#        self.x.add_row(["Perth", 5386, 1554769, 869.4])
#
#    def testCanStringASCII(self):
#        self.x.get_string()
#
#    def testCanStringHTML(self):
#        self.x.get_html_string()
#
#    def testAddFieldnamesLater(self):
#        self.x.field_names = ["City name", "Area", "Population", "Annual Rainfall"]
#        self.x.get_string()


class CityDataTest(unittest.TestCase):

    """Just build the Australian capital city data example table."""

    def setUp(self):

        self.x = PrettyTable(["City name", "Area", "Population", "Annual Rainfall"])
        self.x.add_row(["Adelaide", 1295, 1158259, 600.5])
        self.x.add_row(["Brisbane", 5905, 1857594, 1146.4])
        self.x.add_row(["Darwin", 112, 120900, 1714.7])
        self.x.add_row(["Hobart", 1357, 205556, 619.5])
        self.x.add_row(["Sydney", 2058, 4336374, 1214.8])
        self.x.add_row(["Melbourne", 1566, 3806092, 646.9])
        self.x.add_row(["Perth", 5386, 1554769, 869.4])


class OptionOverrideTests(CityDataTest):

    """Make sure all options are properly overwritten by get_string."""

    def testBorder(self):
        default = self.x.get_string()
        override = self.x.get_string(border=False)
        self.assertNotEqual(default, override)

    def testHeader(self):
        default = self.x.get_string()
        override = self.x.get_string(header=False)
        self.assertNotEqual(default, override)

    def testHrulesAll(self):
        default = self.x.get_string()
        override = self.x.get_string(hrules=ALL)
        self.assertNotEqual(default, override)

    def testHrulesNone(self):

        default = self.x.get_string()
        override = self.x.get_string(hrules=NONE)
        self.assertNotEqual(default, override)


class OptionAttributeTests(CityDataTest):

    """Make sure all options which have an attribute interface work as they should.
    Also make sure option settings are copied correctly when a table is cloned by
    slicing."""

    def testSetForAllColumns(self):
        self.x.field_names = sorted(self.x.field_names)
        self.x.align = "l"
        self.x.max_width = 10
        self.x.start = 2
        self.x.end = 4
        self.x.sortby = "Area"
        self.x.reversesort = True
        self.x.header = True
        self.x.border = False
        self.x.hrule = True
        self.x.int_format = "4"
        self.x.float_format = "2.2"
        self.x.padding_width = 2
        self.x.left_padding_width = 2
        self.x.right_padding_width = 2
        self.x.vertical_char = "!"
        self.x.horizontal_char = "~"
        self.x.junction_char = "*"
        self.x.format = True
        self.x.attributes = {"class": "prettytable"}
        assert self.x.get_string() == self.x[:].get_string()

    def testSetForOneColumn(self):
        self.x.align["Rainfall"] = "l"
        self.x.max_width["Name"] = 10
        self.x.int_format["Population"] = "4"
        self.x.float_format["Area"] = "2.2"
        assert self.x.get_string() == self.x[:].get_string()


class BasicTests(CityDataTest):

    """Some very basic tests."""

    def testNoBlankLines(self):

        """No table should ever have blank lines in it."""

        string = self.x.get_string()
        lines = string.split("\n")
        self.assertNotIn("", lines)

    def testAllLengthsEqual(self):

        """All lines in a table should be of the same length."""

        string = self.x.get_string()
        lines = string.split("\n")
        lengths = [len(line) for line in lines]
        lengths = set(lengths)
        self.assertEqual(len(lengths), 1)


class TitleBasicTests(BasicTests):

    """Run the basic tests with a title"""

    def setUp(self):
        BasicTests.setUp(self)
        self.x.title = "My table"


class NoBorderBasicTests(BasicTests):

    """Run the basic tests with border = False"""

    def setUp(self):
        BasicTests.setUp(self)
        self.x.border = False


class NoHeaderBasicTests(BasicTests):

    """Run the basic tests with header = False"""

    def setUp(self):
        BasicTests.setUp(self)
        self.x.header = False


class HrulesNoneBasicTests(BasicTests):

    """Run the basic tests with hrules = NONE"""

    def setUp(self):
        BasicTests.setUp(self)
        self.x.hrules = NONE


class HrulesAllBasicTests(BasicTests):

    """Run the basic tests with hrules = ALL"""

    def setUp(self):
        BasicTests.setUp(self)
        self.x.hrules = ALL


class EmptyTableTests(CityDataTest):

    """Make sure the print_empty option works"""

    def setUp(self):
        CityDataTest.setUp(self)
        self.y = PrettyTable()
        self.y.field_names = ["City name", "Area", "Population", "Annual Rainfall"]

    def testPrintEmptyTrue(self):
        assert self.y.get_string(print_empty=True) != ""
        assert self.x.get_string(print_empty=True) != self.y.get_string(
            print_empty=True
        )

    def testPrintEmptyFalse(self):
        assert self.y.get_string(print_empty=False) == ""
        assert self.y.get_string(print_empty=False) != self.x.get_string(
            print_empty=False
        )

    def testInteractionWithBorder(self):
        assert self.y.get_string(border=False, print_empty=True) == ""


class PresetBasicTests(BasicTests):

    """Run the basic tests after using set_style"""

    def setUp(self):
        BasicTests.setUp(self)
        self.x.set_style(MSWORD_FRIENDLY)


class SlicingTests(CityDataTest):
    def setUp(self):
        CityDataTest.setUp(self)

    def testSliceAll(self):
        y = self.x[:]
        assert self.x.get_string() == y.get_string()

    def testSliceFirstTwoRows(self):
        y = self.x[0:2]
        string = y.get_string()
        assert len(string.split("\n")) == 6
        assert "Adelaide" in string
        assert "Brisbane" in string
        assert "Melbourne" not in string
        assert "Perth" not in string

    def testSliceLastTwoRows(self):
        y = self.x[-2:]
        string = y.get_string()
        assert len(string.split("\n")) == 6
        assert "Adelaide" not in string
        assert "Brisbane" not in string
        assert "Melbourne" in string
        assert "Perth" in string


class SortingTests(CityDataTest):
    def setUp(self):
        CityDataTest.setUp(self)

    def testSortBy(self):
        self.x.sortby = self.x.field_names[0]
        old = self.x.get_string()
        for field in self.x.field_names[1:]:
            self.x.sortby = field
            new = self.x.get_string()
            assert new != old

    def testReverseSort(self):
        for field in self.x.field_names:
            self.x.sortby = field
            self.x.reversesort = False
            forward = self.x.get_string()
            self.x.reversesort = True
            backward = self.x.get_string()
            forward_lines = forward.split("\n")[2:]  # Discard header lines
            backward_lines = backward.split("\n")[2:]
            backward_lines.reverse()
            assert forward_lines == backward_lines

    def testSortKey(self):
        # Test sorting by length of city name
        def key(vals):
            vals[0] = len(vals[0])
            return vals

        self.x.sortby = "City name"
        self.x.sort_key = key
        assert (
            self.x.get_string().strip()
            == """+-----------+------+------------+-----------------+
| City name | Area | Population | Annual Rainfall |
+-----------+------+------------+-----------------+
|   Perth   | 5386 |  1554769   |      869.4      |
|   Darwin  | 112  |   120900   |      1714.7     |
|   Hobart  | 1357 |   205556   |      619.5      |
|   Sydney  | 2058 |  4336374   |      1214.8     |
|  Adelaide | 1295 |  1158259   |      600.5      |
|  Brisbane | 5905 |  1857594   |      1146.4     |
| Melbourne | 1566 |  3806092   |      646.9      |
+-----------+------+------------+-----------------+
""".strip()
        )

    def testSortSlice(self):
        """Make sure sorting and slicing interact in the expected way"""
        x = PrettyTable(["Foo"])
        for i in range(20, 0, -1):
            x.add_row([i])
        newstyle = x.get_string(sortby="Foo", end=10)
        assert "10" in newstyle
        assert "20" not in newstyle
        oldstyle = x.get_string(sortby="Foo", end=10, oldsortslice=True)
        assert "10" not in oldstyle
        assert "20" in oldstyle


class IntegerFormatBasicTests(BasicTests):

    """Run the basic tests after setting an integer format string"""

    def setUp(self):
        BasicTests.setUp(self)
        self.x.int_format = "04"


class FloatFormatBasicTests(BasicTests):

    """Run the basic tests after setting a float format string"""

    def setUp(self):
        BasicTests.setUp(self)
        self.x.float_format = "6.2f"


class FloatFormatTests(unittest.TestCase):
    def setUp(self):
        self.x = PrettyTable(["Constant", "Value"])
        self.x.add_row(["Pi", pi])
        self.x.add_row(["e", e])
        self.x.add_row(["sqrt(2)", sqrt(2)])

    def testNoDecimals(self):
        self.x.float_format = ".0f"
        self.x.caching = False
        assert "." not in self.x.get_string()

    def testRoundTo5DP(self):
        self.x.float_format = ".5f"
        string = self.x.get_string()
        assert "3.14159" in string
        assert "3.141592" not in string
        assert "2.71828" in string
        assert "2.718281" not in string
        assert "2.718282" not in string
        assert "1.41421" in string
        assert "1.414213" not in string

    def testPadWith2Zeroes(self):
        self.x.float_format = "06.2f"
        string = self.x.get_string()
        assert "003.14" in string
        assert "002.72" in string
        assert "001.41" in string


class BreakLineTests(unittest.TestCase):
    def testAsciiBreakLine(self):
        t = PrettyTable(["Field 1", "Field 2"])
        t.add_row(["value 1", "value2\nsecond line"])
        t.add_row(["value 3", "value4"])
        result = t.get_string(hrules=ALL)
        assert (
            result.strip()
            == """
+---------+-------------+
| Field 1 |   Field 2   |
+---------+-------------+
| value 1 |    value2   |
|         | second line |
+---------+-------------+
| value 3 |    value4   |
+---------+-------------+
""".strip()
        )

        t = PrettyTable(["Field 1", "Field 2"])
        t.add_row(["value 1", "value2\nsecond line"])
        t.add_row(["value 3\n\nother line", "value4\n\n\nvalue5"])
        result = t.get_string(hrules=ALL)
        assert (
            result.strip()
            == """
+------------+-------------+
|  Field 1   |   Field 2   |
+------------+-------------+
|  value 1   |    value2   |
|            | second line |
+------------+-------------+
|  value 3   |    value4   |
|            |             |
| other line |             |
|            |    value5   |
+------------+-------------+
""".strip()
        )

        t = PrettyTable(["Field 1", "Field 2"])
        t.add_row(["value 1", "value2\nsecond line"])
        t.add_row(["value 3\n\nother line", "value4\n\n\nvalue5"])
        result = t.get_string()
        assert (
            result.strip()
            == """
+------------+-------------+
|  Field 1   |   Field 2   |
+------------+-------------+
|  value 1   |    value2   |
|            | second line |
|  value 3   |    value4   |
|            |             |
| other line |             |
|            |    value5   |
+------------+-------------+
""".strip()
        )

    def testHtmlBreakLine(self):
        t = PrettyTable(["Field 1", "Field 2"])
        t.add_row(["value 1", "value2\nsecond line"])
        t.add_row(["value 3", "value4"])
        result = t.get_html_string(hrules=ALL)
        assert (
            result.strip()
            == """
<table>
    <tr>
        <th>Field 1</th>
        <th>Field 2</th>
    </tr>
    <tr>
        <td>value 1</td>
        <td>value2<br>second line</td>
    </tr>
    <tr>
        <td>value 3</td>
        <td>value4</td>
    </tr>
</table>
""".strip()
        )


class JSONOutputTests(unittest.TestCase):
    def testJSONOutput(self):
        t = PrettyTable(["Field 1", "Field 2", "Field 3"])
        t.add_row(["value 1", "value2", "value3"])
        t.add_row(["value 4", "value5", "value6"])
        t.add_row(["value 7", "value8", "value9"])
        result = t.get_json_string()
        assert (
            result.strip()
            == """[
    [
        "Field 1",
        "Field 2",
        "Field 3"
    ],
    {
        "Field 1": "value 1",
        "Field 2": "value2",
        "Field 3": "value3"
    },
    {
        "Field 1": "value 4",
        "Field 2": "value5",
        "Field 3": "value6"
    },
    {
        "Field 1": "value 7",
        "Field 2": "value8",
        "Field 3": "value9"
    }
]""".strip()
        )


class HtmlOutputTests(unittest.TestCase):
    def testHtmlOutput(self):
        t = PrettyTable(["Field 1", "Field 2", "Field 3"])
        t.add_row(["value 1", "value2", "value3"])
        t.add_row(["value 4", "value5", "value6"])
        t.add_row(["value 7", "value8", "value9"])
        result = t.get_html_string()
        assert (
            result.strip()
            == """
<table>
    <tr>
        <th>Field 1</th>
        <th>Field 2</th>
        <th>Field 3</th>
    </tr>
    <tr>
        <td>value 1</td>
        <td>value2</td>
        <td>value3</td>
    </tr>
    <tr>
        <td>value 4</td>
        <td>value5</td>
        <td>value6</td>
    </tr>
    <tr>
        <td>value 7</td>
        <td>value8</td>
        <td>value9</td>
    </tr>
</table>
""".strip()
        )

    def testHtmlOutputFormated(self):
        t = PrettyTable(["Field 1", "Field 2", "Field 3"])
        t.add_row(["value 1", "value2", "value3"])
        t.add_row(["value 4", "value5", "value6"])
        t.add_row(["value 7", "value8", "value9"])
        result = t.get_html_string(format=True)
        assert (
            result.strip()
            == """
<table frame="box" rules="cols">
    <tr>
        <th style="padding-left: 1em; padding-right: 1em; text-align: center">Field 1</th>
        <th style="padding-left: 1em; padding-right: 1em; text-align: center">Field 2</th>
        <th style="padding-left: 1em; padding-right: 1em; text-align: center">Field 3</th>
    </tr>
    <tr>
        <td style="padding-left: 1em; padding-right: 1em; text-align: center; vertical-align: top">value 1</td>
        <td style="padding-left: 1em; padding-right: 1em; text-align: center; vertical-align: top">value2</td>
        <td style="padding-left: 1em; padding-right: 1em; text-align: center; vertical-align: top">value3</td>
    </tr>
    <tr>
        <td style="padding-left: 1em; padding-right: 1em; text-align: center; vertical-align: top">value 4</td>
        <td style="padding-left: 1em; padding-right: 1em; text-align: center; vertical-align: top">value5</td>
        <td style="padding-left: 1em; padding-right: 1em; text-align: center; vertical-align: top">value6</td>
    </tr>
    <tr>
        <td style="padding-left: 1em; padding-right: 1em; text-align: center; vertical-align: top">value 7</td>
        <td style="padding-left: 1em; padding-right: 1em; text-align: center; vertical-align: top">value8</td>
        <td style="padding-left: 1em; padding-right: 1em; text-align: center; vertical-align: top">value9</td>
    </tr>
</table>
""".strip()  # noqa: E501
        )

class MarkdownStyleTest(BasicTests):
    def testMarkdownStyle(self):
        t = PrettyTable(['Field 1', 'Field 2', 'Field 3'])
        t.add_row(['value 1', 'value2', 'value3'])
        t.add_row(['value 4', 'value5', 'value6'])
        t.add_row(['value 7', 'value8', 'value9'])
        t.set_style(MARKDOWN)
        result = t.get_string()
        assert result.strip() == """| Field 1 | Field 2 | Field 3 |
|---------|---------|---------|
| value 1 |  value2 |  value3 |
| value 4 |  value5 |  value6 |
| value 7 |  value8 |  value9 |""".strip()

class CsvConstructorTest(BasicTests):
    def setUp(self):

        csv_string = """City name, Area , Population , Annual Rainfall
        Sydney, 2058 ,  4336374   ,      1214.8
        Melbourne, 1566 ,  3806092   ,       646.9
        Brisbane, 5905 ,  1857594   ,      1146.4
        Perth, 5386 ,  1554769   ,       869.4
        Adelaide, 1295 ,  1158259   ,       600.5
        Hobart, 1357 ,   205556   ,       619.5
        Darwin, 0112 ,   120900   ,      1714.7"""
        csv_fp = StringIO.StringIO(csv_string)
        self.x = from_csv(csv_fp)


if _have_sqlite:

    class DatabaseConstructorTest(BasicTests):
        def setUp(self):
            self.conn = sqlite3.connect(":memory:")
            self.cur = self.conn.cursor()
            self.cur.execute(
                "CREATE TABLE cities "
                "(name TEXT, area INTEGER, population INTEGER, rainfall REAL)"
            )
            self.cur.execute(
                'INSERT INTO cities VALUES ("Adelaide", 1295, 1158259, 600.5)'
            )
            self.cur.execute(
                'INSERT INTO cities VALUES ("Brisbane", 5905, 1857594, 1146.4)'
            )
            self.cur.execute(
                'INSERT INTO cities VALUES ("Darwin", 112, 120900, 1714.7)'
            )
            self.cur.execute(
                'INSERT INTO cities VALUES ("Hobart", 1357, 205556, 619.5)'
            )
            self.cur.execute(
                'INSERT INTO cities VALUES ("Sydney", 2058, 4336374, 1214.8)'
            )
            self.cur.execute(
                'INSERT INTO cities VALUES ("Melbourne", 1566, 3806092, 646.9)'
            )
            self.cur.execute(
                'INSERT INTO cities VALUES ("Perth", 5386, 1554769, 869.4)'
            )
            self.cur.execute("SELECT * FROM cities")
            self.x = from_db_cursor(self.cur)

        def testNonSelectCurosr(self):
            self.cur.execute(
                'INSERT INTO cities VALUES ("Adelaide", 1295, 1158259, 600.5)'
            )
            assert from_db_cursor(self.cur) is None


class JSONConstructorTest(CityDataTest):
    def testJSONAndBack(self):
        json_string = self.x.get_json_string()
        new_table = from_json(json_string)
        assert new_table.get_string() == self.x.get_string()


class HtmlConstructorTest(CityDataTest):
    def testHtmlAndBack(self):
        html_string = self.x.get_html_string()
        new_table = from_html(html_string)[0]
        assert new_table.get_string() == self.x.get_string()

    def testHtmlOneAndBack(self):
        html_string = self.x.get_html_string()
        new_table = from_html_one(html_string)
        assert new_table.get_string() == self.x.get_string()

    def testHtmlOneFailOnMany(self):
        html_string = self.x.get_html_string()
        html_string += self.x.get_html_string()
        self.assertRaises(Exception, from_html_one, html_string)


class PrintEnglishTest(CityDataTest):
    def testPrint(self):
        print()
        print(self.x)


class PrintJapanestTest(unittest.TestCase):
    def setUp(self):

        self.x = PrettyTable(["Kanji", "Hiragana", "English"])
        self.x.add_row(["神戸", "こうべ", "Kobe"])
        self.x.add_row(["京都", "きょうと", "Kyoto"])
        self.x.add_row(["長崎", "ながさき", "Nagasaki"])
        self.x.add_row(["名古屋", "なごや", "Nagoya"])
        self.x.add_row(["大阪", "おおさか", "Osaka"])
        self.x.add_row(["札幌", "さっぽろ", "Sapporo"])
        self.x.add_row(["東京", "とうきょう", "Tokyo"])
        self.x.add_row(["横浜", "よこはま", "Yokohama"])

    def testPrint(self):
        print()
        print(self.x)


if __name__ == "__main__":
    unittest.main()<|MERGE_RESOLUTION|>--- conflicted
+++ resolved
@@ -5,13 +5,11 @@
 import unittest
 from math import e, pi, sqrt
 
-<<<<<<< HEAD
-from prettytable import (ALL, MSWORD_FRIENDLY, MARKDOWN, NONE, PrettyTable, from_csv,
-                         from_db_cursor, from_html, from_html_one, from_json)
-=======
+
 from prettytable import (
     ALL,
     MSWORD_FRIENDLY,
+    MARKDOWN,
     NONE,
     PrettyTable,
     from_csv,
@@ -20,7 +18,6 @@
     from_html_one,
     from_json,
 )
->>>>>>> 1bbc4cef
 
 py3k = sys.version_info[0] >= 3
 try:
