#!/usr/bin/env python
#
# Copyright (c) 2009-2014, Luke Maurits <luke@maurits.id.au>
# All rights reserved.
# With contributions from:
#  * Chris Clark
#  * Klein Stephane
#  * John Filleau
#  * Vladimir Vrzić
#
# Redistribution and use in source and binary forms, with or without
# modification, are permitted provided that the following conditions are met:
#
# * Redistributions of source code must retain the above copyright notice,
#   this list of conditions and the following disclaimer.
# * Redistributions in binary form must reproduce the above copyright notice,
#   this list of conditions and the following disclaimer in the documentation
#   and/or other materials provided with the distribution.
# * The name of the author may not be used to endorse or promote products
#   derived from this software without specific prior written permission.
#
# THIS SOFTWARE IS PROVIDED BY THE COPYRIGHT HOLDERS AND CONTRIBUTORS "AS IS"
# AND ANY EXPRESS OR IMPLIED WARRANTIES, INCLUDING, BUT NOT LIMITED TO, THE
# IMPLIED WARRANTIES OF MERCHANTABILITY AND FITNESS FOR A PARTICULAR PURPOSE
# ARE DISCLAIMED. IN NO EVENT SHALL THE COPYRIGHT OWNER OR CONTRIBUTORS BE
# LIABLE FOR ANY DIRECT, INDIRECT, INCIDENTAL, SPECIAL, EXEMPLARY, OR
# CONSEQUENTIAL DAMAGES (INCLUDING, BUT NOT LIMITED TO, PROCUREMENT OF
# SUBSTITUTE GOODS OR SERVICES; LOSS OF USE, DATA, OR PROFITS; OR BUSINESS
# INTERRUPTION) HOWEVER CAUSED AND ON ANY THEORY OF LIABILITY, WHETHER IN
# CONTRACT, STRICT LIABILITY, OR TORT (INCLUDING NEGLIGENCE OR OTHERWISE)
# ARISING IN ANY WAY OUT OF THE USE OF THIS SOFTWARE, EVEN IF ADVISED OF THE
# POSSIBILITY OF SUCH DAMAGE.

from __future__ import annotations

import copy
import csv
import io
import json
import math
import random
import re
import textwrap
from html import escape
from html.parser import HTMLParser
from typing import Any

import wcwidth  # type: ignore

# hrule styles
FRAME = 0
ALL = 1
NONE = 2
HEADER = 3

# Table styles
DEFAULT = 10
MSWORD_FRIENDLY = 11
PLAIN_COLUMNS = 12
MARKDOWN = 13
ORGMODE = 14
DOUBLE_BORDER = 15
SINGLE_BORDER = 16
RANDOM = 20
ALIGN_TYPE_DEFAULT = "align"
ALIGN_TYPE_VERTICAL = "valign"
ALIGN_TYPE_HEADER = "header_align"

_re = re.compile(r"\033\[[0-9;]*m|\033\(B")


def _get_size(text):
    lines = text.split("\n")
    height = len(lines)
    width = max(_str_block_width(line) for line in lines)
    return width, height


class PrettyTable:
    # A dict extension to manage field alignment. Used to:
    # * separate global alingment from field alignments.
    # * validate values when setting individual fields
    class _Alignment(dict):
        def __init__(self, table: PrettyTable, align_type: str=ALIGN_TYPE_DEFAULT) -> None:
            super().__init__()

            self.table = table
            self.align_type = align_type
            if align_type == ALIGN_TYPE_VERTICAL:
                self.alignment = "t"
            elif align_type == ALIGN_TYPE_HEADER:
                self.alignment = None
            else:
                self.alignment = "c"

        def __setitem__(self, field_name: str, val: str) -> None:
            if self.align_type == ALIGN_TYPE_VERTICAL:
                self.table._validate_valign(val)
            elif self.align_type == ALIGN_TYPE_HEADER:
                self.table._validate_header_align(val)
            else:
                self.table._validate_align(val)
            dict.__setitem__(self, field_name, val)

        def __repr__(self) -> str:
            return dict.__repr__(self)
             


    def __init__(self, field_names=None, **kwargs) -> None:
        """Return a new PrettyTable instance

        Arguments:

        encoding - Unicode encoding scheme used to decode any encoded input
        title - optional table title
        field_names - list or tuple of field names
        fields - list or tuple of field names to include in displays
        start - index of first data row to include in output
        end - index of last data row to include in output PLUS ONE (list slice style)
        header - print a header showing field names (True or False)
        header_style - stylisation to apply to field names in header
            ("cap", "title", "upper", "lower" or None)
        border - print a border around the table (True or False)
        preserve_internal_border - print a border inside the table even if
            border is disabled (True or False)
        hrules - controls printing of horizontal rules after rows.
            Allowed values: FRAME, HEADER, ALL, NONE
        vrules - controls printing of vertical rules between columns.
            Allowed values: FRAME, ALL, NONE
        int_format - controls formatting of integer data
        float_format - controls formatting of floating point data
        custom_format - controls formatting of any column using callable
        min_table_width - minimum desired table width, in characters
        max_table_width - maximum desired table width, in characters
        min_width - minimum desired field width, in characters
        max_width - maximum desired field width, in characters
        padding_width - number of spaces on either side of column data
            (only used if left and right paddings are None)
        left_padding_width - number of spaces on left hand side of column data
        right_padding_width - number of spaces on right hand side of column data
        vertical_char - single character string used to draw vertical lines
        horizontal_char - single character string used to draw horizontal lines
        horizontal_align_char - single character string used to indicate alignment
        junction_char - single character string used to draw line junctions
        top_junction_char - single character string used to draw top line junctions
        bottom_junction_char -
            single character string used to draw bottom line junctions
        right_junction_char - single character string used to draw right line junctions
        left_junction_char - single character string used to draw left line junctions
        top_right_junction_char -
            single character string used to draw top-right line junctions
        top_left_junction_char -
            single character string used to draw top-left line junctions
        bottom_right_junction_char -
            single character string used to draw bottom-right line junctions
        bottom_left_junction_char -
            single character string used to draw bottom-left line junctions
        sortby - name of field to sort rows by
        sort_key - sorting key function, applied to data points before sorting
        align - default align for each column (None, "l", "c" or "r")
        valign - default valign for each row (None, "t", "m" or "b")
        header_align - default align for each column header (None, "l", "c" or "r")
        reversesort - True or False to sort in descending or ascending order
        oldsortslice - Slice rows before sorting in the "old style" """

        self.encoding = kwargs.get("encoding", "UTF-8")

        # Data
<<<<<<< HEAD
        self._field_names = []
        self._rows = []
        self.align = self._Alignment(self, align_type=ALIGN_TYPE_DEFAULT)
        self.valign = self._Alignment(self, align_type=ALIGN_TYPE_VERTICAL)
        self.header_align = self._Alignment(self, align_type=ALIGN_TYPE_HEADER)
=======
        self._field_names: list[str] = []
        self._rows: list[list] = []
        self.align = {}
        self.valign = {}
>>>>>>> ed5d66c0
        self.max_width = {}
        self.min_width = {}
        self.int_format = {}
        self.float_format = {}
        self.custom_format = {}

        if field_names:
            self.field_names = field_names
        else:
            self._widths: list[int] = []

        # Options
        self._options = [
            "title",
            "start",
            "end",
            "fields",
            "header",
            "border",
            "preserve_internal_border",
            "sortby",
            "reversesort",
            "sort_key",
            "attributes",
            "format",
            "hrules",
            "vrules",
            "int_format",
            "float_format",
            "custom_format",
            "min_table_width",
            "max_table_width",
            "padding_width",
            "left_padding_width",
            "right_padding_width",
            "vertical_char",
            "horizontal_char",
            "horizontal_align_char",
            "junction_char",
            "header_style",
            "valign",
            "header_align",
            "xhtml",
            "print_empty",
            "oldsortslice",
            "top_junction_char",
            "bottom_junction_char",
            "right_junction_char",
            "left_junction_char",
            "top_right_junction_char",
            "top_left_junction_char",
            "bottom_right_junction_char",
            "bottom_left_junction_char",
            "align",
            "valign",
            "max_width",
            "min_width",
            "none_format",
        ]
        for option in self._options:
            if option in kwargs:
                self._validate_option(option, kwargs[option])
            else:
                kwargs[option] = None

        self._title = kwargs["title"] or None
        self._start = kwargs["start"] or 0
        self._end = kwargs["end"] or None
        self._fields = kwargs["fields"] or None
        self._none_format: dict[None, None] = {}

        if kwargs["header"] in (True, False):
            self._header = kwargs["header"]
        else:
            self._header = True
        self._header_style = kwargs["header_style"] or None
        if kwargs["border"] in (True, False):
            self._border = kwargs["border"]
        else:
            self._border = True
        if kwargs["preserve_internal_border"] in (True, False):
            self._preserve_internal_border = kwargs["preserve_internal_border"]
        else:
            self._preserve_internal_border = False
        self._hrules = kwargs["hrules"] or FRAME
        self._vrules = kwargs["vrules"] or ALL

        self._sortby = kwargs["sortby"] or None
        if kwargs["reversesort"] in (True, False):
            self._reversesort = kwargs["reversesort"]
        else:
            self._reversesort = False
        self._sort_key = kwargs["sort_key"] or (lambda x: x)

        # Column specific arguments, use property.setters
        self.align.alignment = kwargs["align"] or "c"
        self.valign.alignment = kwargs["valign"] or "t"
        self.header_align.alignment = kwargs["header_align"]
        self.max_width = kwargs["max_width"] or {}
        self.min_width = kwargs["min_width"] or {}
        self.int_format = kwargs["int_format"] or {}
        self.float_format = kwargs["float_format"] or {}
        self.custom_format = kwargs["custom_format"] or {}
        self.none_format = kwargs["none_format"] or {}

        self._min_table_width = kwargs["min_table_width"] or None
        self._max_table_width = kwargs["max_table_width"] or None
        if kwargs["padding_width"] is None:
            self._padding_width = 1
        else:
            self._padding_width = kwargs["padding_width"]
        self._left_padding_width = kwargs["left_padding_width"] or None
        self._right_padding_width = kwargs["right_padding_width"] or None

        self._vertical_char = kwargs["vertical_char"] or "|"
        self._horizontal_char = kwargs["horizontal_char"] or "-"
        self._horizontal_align_char = kwargs["horizontal_align_char"]
        self._junction_char = kwargs["junction_char"] or "+"
        self._top_junction_char = kwargs["top_junction_char"]
        self._bottom_junction_char = kwargs["bottom_junction_char"]
        self._right_junction_char = kwargs["right_junction_char"]
        self._left_junction_char = kwargs["left_junction_char"]
        self._top_right_junction_char = kwargs["top_right_junction_char"]
        self._top_left_junction_char = kwargs["top_left_junction_char"]
        self._bottom_right_junction_char = kwargs["bottom_right_junction_char"]
        self._bottom_left_junction_char = kwargs["bottom_left_junction_char"]

        if kwargs["print_empty"] in (True, False):
            self._print_empty = kwargs["print_empty"]
        else:
            self._print_empty = True
        if kwargs["oldsortslice"] in (True, False):
            self._oldsortslice = kwargs["oldsortslice"]
        else:
            self._oldsortslice = False
        self._format = kwargs["format"] or False
        self._xhtml = kwargs["xhtml"] or False
        self._attributes = kwargs["attributes"] or {}

    def _justify(self, text, width, align):
        excess = width - _str_block_width(text)
        if align == "l":
            return text + excess * " "
        elif align == "r":
            return excess * " " + text
        else:
            if excess % 2:
                # Uneven padding
                # Put more space on right if text is of odd length...
                if _str_block_width(text) % 2:
                    return (excess // 2) * " " + text + (excess // 2 + 1) * " "
                # and more space on left if text is of even length
                else:
                    return (excess // 2 + 1) * " " + text + (excess // 2) * " "
                # Why distribute extra space this way?  To match the behaviour of
                # the inbuilt str.center() method.
            else:
                # Equal padding on either side
                return (excess // 2) * " " + text + (excess // 2) * " "

    def __getattr__(self, name):

        if name == "rowcount":
            return len(self._rows)
        elif name == "colcount":
            if self._field_names:
                return len(self._field_names)
            elif self._rows:
                return len(self._rows[0])
            else:
                return 0
        else:
            raise AttributeError(name)

    def __getitem__(self, index):

        new = PrettyTable()
        for attr in self._options:
            setattr(new, "_" + attr, getattr(self, "_" + attr))
        setattr(new, "_align", getattr(self, "_align"))
        for name in self.field_names:
            new.field_names.append(name)
        if isinstance(index, slice):
            for row in self._rows[index]:
                new.add_row(row)
        elif isinstance(index, int):
            new.add_row(self._rows[index])
        else:
            raise IndexError(f"Index {index} is invalid, must be an integer or slice")
        return new

    def __str__(self):
        return self.get_string()

    def __repr__(self):
        return self.get_string()

    def _repr_html_(self):
        """
        Returns get_html_string value by default
        as the repr call in Jupyter notebook environment
        """
        return self.get_html_string()

    ##############################
    # ATTRIBUTE VALIDATORS       #
    ##############################

    # The method _validate_option is all that should be used elsewhere in the code base
    # to validate options. It will call the appropriate validation method for that
    # option. The individual validation methods should never need to be called directly
    # (although nothing bad will happen if they *are*).
    # Validation happens in TWO places.
    # Firstly, in the property setters defined in the ATTRIBUTE MANAGEMENT section.
    # Secondly, in the _get_options method, where keyword arguments are mixed with
    # persistent settings

    def _validate_option(self, option, val):
        if option == "field_names":
            self._validate_field_names(val)
        elif option == "none_format":
            self._validate_none_format(val)
        elif option in (
            "start",
            "end",
            "max_width",
            "min_width",
            "min_table_width",
            "max_table_width",
            "padding_width",
            "left_padding_width",
            "right_padding_width",
            "format",
        ):
            self._validate_nonnegative_int(option, val)
        elif option == "sortby":
            self._validate_field_name(option, val)
        elif option == "sort_key":
            self._validate_function(option, val)
        elif option == "hrules":
            self._validate_hrules(option, val)
        elif option == "vrules":
            self._validate_vrules(option, val)
        elif option == "fields":
            self._validate_all_field_names(option, val)
        elif option in (
            "header",
            "border",
            "preserve_internal_border",
            "reversesort",
            "xhtml",
            "print_empty",
            "oldsortslice",
        ):
            self._validate_true_or_false(option, val)
        elif option == "header_style":
            self._validate_header_style(val)
        elif option == "int_format":
            self._validate_int_format(option, val)
        elif option == "float_format":
            self._validate_float_format(option, val)
        elif option == "custom_format":
            for k, formatter in val.items():
                self._validate_function(f"{option}.{k}", formatter)
        elif option in (
            "vertical_char",
            "horizontal_char",
            "horizontal_align_char",
            "junction_char",
            "top_junction_char",
            "bottom_junction_char",
            "right_junction_char",
            "left_junction_char",
            "top_right_junction_char",
            "top_left_junction_char",
            "bottom_right_junction_char",
            "bottom_left_junction_char",
        ):
            self._validate_single_char(option, val)
        elif option == "attributes":
            self._validate_attributes(option, val)

    def _validate_field_names(self, val):
        # Check for appropriate length
        if self._field_names:
            try:
                assert len(val) == len(self._field_names)
            except AssertionError:
                raise ValueError(
                    "Field name list has incorrect number of values, "
                    f"(actual) {len(val)}!={len(self._field_names)} (expected)"
                )
        if self._rows:
            try:
                assert len(val) == len(self._rows[0])
            except AssertionError:
                raise ValueError(
                    "Field name list has incorrect number of values, "
                    f"(actual) {len(val)}!={len(self._rows[0])} (expected)"
                )
        # Check for uniqueness
        try:
            assert len(val) == len(set(val))
        except AssertionError:
            raise ValueError("Field names must be unique")

    def _validate_none_format(self, val):
        try:
            if val is not None:
                assert isinstance(val, str)
        except AssertionError:
            raise TypeError(
                "Replacement for None value must be a string if being supplied."
            )

    def _validate_align(self, val: str) -> None:
        try:
            assert val in ("l", "c", "r")
        except AssertionError:
            raise ValueError(f"Alignment {val} is invalid: use l, c or r")


    def _validate_valign(self, val: str | None) -> None:
        try:
            assert val in ("t", "m", "b", None)
        except AssertionError:
            raise ValueError(f"Alignment {val} is invalid: use t, m, b or None")


    def _validate_header_align(self, val: str | None) -> None:
        try:
            assert val in ("l", "c", "r", None)
        except AssertionError:
            raise ValueError(f"Alignment {val} is invalid: use l, c, r or None")

    def _validate_header_style(self, val):
        try:
            assert val in ("cap", "title", "upper", "lower", None)
        except AssertionError:
            raise ValueError(
                "Invalid header style, use cap, title, upper, lower or None"
            )

    def _validate_nonnegative_int(self, name, val):
        try:
            assert int(val) >= 0
        except AssertionError:
            raise ValueError(f"Invalid value for {name}: {val}")

    def _validate_true_or_false(self, name, val):
        try:
            assert val in (True, False)
        except AssertionError:
            raise ValueError(f"Invalid value for {name}. Must be True or False.")

    def _validate_int_format(self, name, val):
        if val == "":
            return
        try:
            assert isinstance(val, str)
            assert val.isdigit()
        except AssertionError:
            raise ValueError(
                f"Invalid value for {name}. Must be an integer format string."
            )

    def _validate_float_format(self, name, val):
        if val == "":
            return
        try:
            assert isinstance(val, str)
            assert "." in val
            bits = val.split(".")
            assert len(bits) <= 2
            assert bits[0] == "" or bits[0].isdigit()
            assert (
                bits[1] == ""
                or bits[1].isdigit()
                or (bits[1][-1] == "f" and bits[1].rstrip("f").isdigit())
            )
        except AssertionError:
            raise ValueError(
                f"Invalid value for {name}. Must be a float format string."
            )

    def _validate_function(self, name, val):
        try:
            assert hasattr(val, "__call__")
        except AssertionError:
            raise ValueError(f"Invalid value for {name}. Must be a function.")

    def _validate_hrules(self, name, val):
        try:
            assert val in (ALL, FRAME, HEADER, NONE)
        except AssertionError:
            raise ValueError(
                f"Invalid value for {name}. Must be ALL, FRAME, HEADER or NONE."
            )

    def _validate_vrules(self, name, val):
        try:
            assert val in (ALL, FRAME, NONE)
        except AssertionError:
            raise ValueError(f"Invalid value for {name}. Must be ALL, FRAME, or NONE.")

    def _validate_field_name(self, name, val):
        try:
            assert (val in self._field_names) or (val is None)
        except AssertionError:
            raise ValueError(f"Invalid field name: {val}")

    def _validate_all_field_names(self, name, val):
        try:
            for x in val:
                self._validate_field_name(name, x)
        except AssertionError:
            raise ValueError("Fields must be a sequence of field names")

    def _validate_single_char(self, name, val):
        try:
            assert _str_block_width(val) == 1
        except AssertionError:
            raise ValueError(f"Invalid value for {name}. Must be a string of length 1.")

    def _validate_attributes(self, name, val):
        try:
            assert isinstance(val, dict)
        except AssertionError:
            raise TypeError("Attributes must be a dictionary of name/value pairs")

    ##############################
    # ATTRIBUTE MANAGEMENT       #
    ##############################
    @property
    def rows(self) -> list[Any]:
        return self._rows[:]

    @property
    def xhtml(self) -> bool:
        """Print <br/> tags if True, <br> tags if False"""
        return self._xhtml

    @xhtml.setter
    def xhtml(self, val):
        self._validate_option("xhtml", val)
        self._xhtml = val

    @property
    def none_format(self):
        return self._none_format

    @none_format.setter
    def none_format(self, val):
        if not self._field_names:
            self._none_format = {}
        elif val is None or (isinstance(val, dict) and len(val) == 0):
            for field in self._field_names:
                self._none_format[field] = None
        else:
            self._validate_none_format(val)
            for field in self._field_names:
                self._none_format[field] = val

    @property
    def field_names(self):
        """List or tuple of field names

        When setting field_names, if there are already field names the new list
        of field names must be the same length. Columns are renamed and row data
        remains unchanged."""
        return self._field_names

    @field_names.setter
    def field_names(self, val):
        val = [str(x) for x in val]
        self._validate_option("field_names", val)
        old_names = None
        if self._field_names:
            old_names = self._field_names[:]
        self._field_names = val
        if self._align and old_names:
            for old_name, new_name in zip(old_names, val):
                self._align[new_name] = self._align[old_name]
        else:
            for field_name in self._field_names:
                self._align[field_name] = self._align.alignment
        if self._header_align and old_names:
            for old_name, new_name in zip(old_names, val):
                self._header_align[new_name] = self._header_align[old_name]
        else:
            for field_name in self._field_names:
                self._header_align[field_name] = self._header_align.alignment
        if self._valign and old_names:
            for old_name, new_name in zip(old_names, val):
                self._valign[new_name] = self._valign[old_name]
        else:
            for field_name in self._field_names:
                self._valign[field_name] = self._valign.alignment

    @property
    def align(self):
        """Controls alignment of fields
        Arguments:

        align - alignment, one of "l", "c", or "r" """
        return self._align

    @align.setter
    def align(self, val):
        if isinstance(val, PrettyTable._Alignment):
            self._align = val
        elif val is None or (isinstance(val, dict) and len(val) == 0):
            if not self._field_names:
                self._align.alignment = "c"
            else:
                for field in self._field_names:
                    self._align[field] = "c"
        elif isinstance(val, dict):
            for field in val:
                self._align[field] = val[field]
        else:
            self._validate_align(val)
            self._align.alignment = val
            for field in self._field_names:
                self._align[field] = val

    @property
    def header_align(self):
        """Controls alignment of headers
        Arguments:

        align - alignment, one of "l", "c", "r" or None"""
        return self._header_align

    @header_align.setter
    def header_align(self, val):
        if isinstance(val, PrettyTable._Alignment):
            self._header_align = val
        elif val is None or (isinstance(val, dict) and len(val) == 0):
            if not self._field_names:
                self._header_align.alignment = None
            else:
                for field in self._field_names:
                    self._header_align[field] = None
        elif isinstance(val, dict):
            for field in val:
                self._header_align[field] = val[field]
        else:
            self._validate_header_align(val)
            self._header_align.alignment = val
            for field in self._field_names:
                self._header_align[field] = val

    @property
    def valign(self):
        """Controls vertical alignment of fields
        Arguments:

        valign - vertical alignment, one of "t", "m", or "b" """
        return self._valign

    @valign.setter
    def valign(self, val):
        if isinstance(val, PrettyTable._Alignment):
            self._valign = val
        elif val is None or (isinstance(val, dict) and len(val) == 0):
            if not self._field_names:
                self._valign.alignment = "t"
            else:
                for field in self._field_names:
                    self._valign[field] = "t"
        elif isinstance(val, dict):
            for field in val:
                self._valign[field] = val[field]
        else:
            self._validate_valign(val)
            self._valign.alignment = val
            for field in self._field_names:
                self._valign[field] = val

    @property
    def max_width(self):
        """Controls maximum width of fields
        Arguments:

        max_width - maximum width integer"""
        return self._max_width

    @max_width.setter
    def max_width(self, val):
        if val is None or (isinstance(val, dict) and len(val) == 0):
            self._max_width = {}
        else:
            self._validate_option("max_width", val)
            for field in self._field_names:
                self._max_width[field] = val

    @property
    def min_width(self):
        """Controls minimum width of fields
        Arguments:

        min_width - minimum width integer"""
        return self._min_width

    @min_width.setter
    def min_width(self, val):
        if val is None or (isinstance(val, dict) and len(val) == 0):
            self._min_width = {}
        else:
            self._validate_option("min_width", val)
            for field in self._field_names:
                self._min_width[field] = val

    @property
    def min_table_width(self):
        return self._min_table_width

    @min_table_width.setter
    def min_table_width(self, val):
        self._validate_option("min_table_width", val)
        self._min_table_width = val

    @property
    def max_table_width(self):
        return self._max_table_width

    @max_table_width.setter
    def max_table_width(self, val):
        self._validate_option("max_table_width", val)
        self._max_table_width = val

    @property
    def fields(self):
        """List or tuple of field names to include in displays"""
        return self._fields

    @fields.setter
    def fields(self, val):
        self._validate_option("fields", val)
        self._fields = val

    @property
    def title(self):
        """Optional table title

        Arguments:

        title - table title"""
        return self._title

    @title.setter
    def title(self, val):
        self._title = str(val)

    @property
    def start(self):
        """Start index of the range of rows to print

        Arguments:

        start - index of first data row to include in output"""
        return self._start

    @start.setter
    def start(self, val):
        self._validate_option("start", val)
        self._start = val

    @property
    def end(self):
        """End index of the range of rows to print

        Arguments:

        end - index of last data row to include in output PLUS ONE (list slice style)"""
        return self._end

    @end.setter
    def end(self, val):
        self._validate_option("end", val)
        self._end = val

    @property
    def sortby(self):
        """Name of field by which to sort rows

        Arguments:

        sortby - field name to sort by"""
        return self._sortby

    @sortby.setter
    def sortby(self, val):
        self._validate_option("sortby", val)
        self._sortby = val

    @property
    def reversesort(self):
        """Controls direction of sorting (ascending vs descending)

        Arguments:

        reveresort - set to True to sort by descending order, or False to sort by
            ascending order"""
        return self._reversesort

    @reversesort.setter
    def reversesort(self, val):
        self._validate_option("reversesort", val)
        self._reversesort = val

    @property
    def sort_key(self):
        """Sorting key function, applied to data points before sorting

        Arguments:

        sort_key - a function which takes one argument and returns something to be
        sorted"""
        return self._sort_key

    @sort_key.setter
    def sort_key(self, val):
        self._validate_option("sort_key", val)
        self._sort_key = val

    @property
    def header(self):
        """Controls printing of table header with field names

        Arguments:

        header - print a header showing field names (True or False)"""
        return self._header

    @header.setter
    def header(self, val):
        self._validate_option("header", val)
        self._header = val

    @property
    def header_style(self):
        """Controls stylisation applied to field names in header

        Arguments:

        header_style - stylisation to apply to field names in header
            ("cap", "title", "upper", "lower" or None)"""
        return self._header_style

    @header_style.setter
    def header_style(self, val):
        self._validate_header_style(val)
        self._header_style = val

    @property
    def border(self):
        """Controls printing of border around table

        Arguments:

        border - print a border around the table (True or False)"""
        return self._border

    @border.setter
    def border(self, val):
        self._validate_option("border", val)
        self._border = val

    @property
    def preserve_internal_border(self):
        """Controls printing of border inside table

        Arguments:

        preserve_internal_border - print a border inside the table even if
            border is disabled (True or False)"""
        return self._preserve_internal_border

    @preserve_internal_border.setter
    def preserve_internal_border(self, val):
        self._validate_option("preserve_internal_border", val)
        self._preserve_internal_border = val

    @property
    def hrules(self):
        """Controls printing of horizontal rules after rows

        Arguments:

        hrules - horizontal rules style.  Allowed values: FRAME, ALL, HEADER, NONE"""
        return self._hrules

    @hrules.setter
    def hrules(self, val):
        self._validate_option("hrules", val)
        self._hrules = val

    @property
    def vrules(self):
        """Controls printing of vertical rules between columns

        Arguments:

        vrules - vertical rules style.  Allowed values: FRAME, ALL, NONE"""
        return self._vrules

    @vrules.setter
    def vrules(self, val):
        self._validate_option("vrules", val)
        self._vrules = val

    @property
    def int_format(self):
        """Controls formatting of integer data
        Arguments:

        int_format - integer format string"""
        return self._int_format

    @int_format.setter
    def int_format(self, val):
        if val is None or (isinstance(val, dict) and len(val) == 0):
            self._int_format = {}
        else:
            self._validate_option("int_format", val)
            for field in self._field_names:
                self._int_format[field] = val

    @property
    def float_format(self):
        """Controls formatting of floating point data
        Arguments:

        float_format - floating point format string"""
        return self._float_format

    @float_format.setter
    def float_format(self, val):
        if val is None or (isinstance(val, dict) and len(val) == 0):
            self._float_format = {}
        else:
            self._validate_option("float_format", val)
            for field in self._field_names:
                self._float_format[field] = val

    @property
    def custom_format(self):
        """Controls formatting of any column using callable
        Arguments:

        custom_format - Dictionary of field_name and callable"""
        return self._custom_format

    @custom_format.setter
    def custom_format(self, val):
        if val is None:
            self._custom_format = {}
        elif isinstance(val, dict):
            for k, v in val.items():
                self._validate_function(f"custom_value.{k}", v)
            self._custom_format = val
        elif hasattr(val, "__call__"):
            self._validate_function("custom_value", val)
            for field in self._field_names:
                self._custom_format[field] = val
        else:
            raise TypeError(
                "The custom_format property need to be a dictionary or callable"
            )

    @property
    def padding_width(self):
        """The number of empty spaces between a column's edge and its content

        Arguments:

        padding_width - number of spaces, must be a positive integer"""
        return self._padding_width

    @padding_width.setter
    def padding_width(self, val):
        self._validate_option("padding_width", val)
        self._padding_width = val

    @property
    def left_padding_width(self):
        """The number of empty spaces between a column's left edge and its content

        Arguments:

        left_padding - number of spaces, must be a positive integer"""
        return self._left_padding_width

    @left_padding_width.setter
    def left_padding_width(self, val):
        self._validate_option("left_padding_width", val)
        self._left_padding_width = val

    @property
    def right_padding_width(self):
        """The number of empty spaces between a column's right edge and its content

        Arguments:

        right_padding - number of spaces, must be a positive integer"""
        return self._right_padding_width

    @right_padding_width.setter
    def right_padding_width(self, val):
        self._validate_option("right_padding_width", val)
        self._right_padding_width = val

    @property
    def vertical_char(self):
        """The character used when printing table borders to draw vertical lines

        Arguments:

        vertical_char - single character string used to draw vertical lines"""
        return self._vertical_char

    @vertical_char.setter
    def vertical_char(self, val):
        val = str(val)
        self._validate_option("vertical_char", val)
        self._vertical_char = val

    @property
    def horizontal_char(self):
        """The character used when printing table borders to draw horizontal lines

        Arguments:

        horizontal_char - single character string used to draw horizontal lines"""
        return self._horizontal_char

    @horizontal_char.setter
    def horizontal_char(self, val):
        val = str(val)
        self._validate_option("horizontal_char", val)
        self._horizontal_char = val

    @property
    def horizontal_align_char(self):
        """The character used to indicate column alignment in horizontal lines

        Arguments:

        horizontal_align_char - single character string used to indicate alignment"""
        return self._bottom_left_junction_char or self.junction_char

    @horizontal_align_char.setter
    def horizontal_align_char(self, val):
        val = str(val)
        self._validate_option("horizontal_align_char", val)
        self._horizontal_align_char = val

    @property
    def junction_char(self):
        """The character used when printing table borders to draw line junctions

        Arguments:

        junction_char - single character string used to draw line junctions"""
        return self._junction_char

    @junction_char.setter
    def junction_char(self, val):
        val = str(val)
        self._validate_option("junction_char", val)
        self._junction_char = val

    @property
    def top_junction_char(self):
        """The character used when printing table borders to draw top line junctions

        Arguments:

        top_junction_char - single character string used to draw top line junctions"""
        return self._top_junction_char or self.junction_char

    @top_junction_char.setter
    def top_junction_char(self, val):
        val = str(val)
        self._validate_option("top_junction_char", val)
        self._top_junction_char = val

    @property
    def bottom_junction_char(self):
        """The character used when printing table borders to draw bottom line junctions

        Arguments:

        bottom_junction_char -
            single character string used to draw bottom line junctions"""
        return self._bottom_junction_char or self.junction_char

    @bottom_junction_char.setter
    def bottom_junction_char(self, val):
        val = str(val)
        self._validate_option("bottom_junction_char", val)
        self._bottom_junction_char = val

    @property
    def right_junction_char(self):
        """The character used when printing table borders to draw right line junctions

        Arguments:

        right_junction_char -
            single character string used to draw right line junctions"""
        return self._right_junction_char or self.junction_char

    @right_junction_char.setter
    def right_junction_char(self, val):
        val = str(val)
        self._validate_option("right_junction_char", val)
        self._right_junction_char = val

    @property
    def left_junction_char(self):
        """The character used when printing table borders to draw left line junctions

        Arguments:

        left_junction_char - single character string used to draw left line junctions"""
        return self._left_junction_char or self.junction_char

    @left_junction_char.setter
    def left_junction_char(self, val):
        val = str(val)
        self._validate_option("left_junction_char", val)
        self._left_junction_char = val

    @property
    def top_right_junction_char(self):
        """
        The character used when printing table borders to draw top-right line junctions

        Arguments:

        top_right_junction_char -
            single character string used to draw top-right line junctions"""
        return self._top_right_junction_char or self.junction_char

    @top_right_junction_char.setter
    def top_right_junction_char(self, val):
        val = str(val)
        self._validate_option("top_right_junction_char", val)
        self._top_right_junction_char = val

    @property
    def top_left_junction_char(self):
        """
        The character used when printing table borders to draw top-left line junctions

        Arguments:

        top_left_junction_char -
            single character string used to draw top-left line junctions"""
        return self._top_left_junction_char or self.junction_char

    @top_left_junction_char.setter
    def top_left_junction_char(self, val):
        val = str(val)
        self._validate_option("top_left_junction_char", val)
        self._top_left_junction_char = val

    @property
    def bottom_right_junction_char(self):
        """The character used when printing table borders
           to draw bottom-right line junctions

        Arguments:

        bottom_right_junction_char -
            single character string used to draw bottom-right line junctions"""
        return self._bottom_right_junction_char or self.junction_char

    @bottom_right_junction_char.setter
    def bottom_right_junction_char(self, val):
        val = str(val)
        self._validate_option("bottom_right_junction_char", val)
        self._bottom_right_junction_char = val

    @property
    def bottom_left_junction_char(self):
        """The character used when printing table borders
           to draw bottom-left line junctions

        Arguments:

        bottom_left_junction_char -
            single character string used to draw bottom-left line junctions"""
        return self._bottom_left_junction_char or self.junction_char

    @bottom_left_junction_char.setter
    def bottom_left_junction_char(self, val):
        val = str(val)
        self._validate_option("bottom_left_junction_char", val)
        self._bottom_left_junction_char = val

    @property
    def format(self):
        """Controls whether or not HTML tables are formatted to match styling options

        Arguments:

        format - True or False"""
        return self._format

    @format.setter
    def format(self, val):
        self._validate_option("format", val)
        self._format = val

    @property
    def print_empty(self):
        """Controls whether or not empty tables produce a header and frame or just an
        empty string

        Arguments:

        print_empty - True or False"""
        return self._print_empty

    @print_empty.setter
    def print_empty(self, val):
        self._validate_option("print_empty", val)
        self._print_empty = val

    @property
    def attributes(self):
        """A dictionary of HTML attribute name/value pairs to be included in the
        <table> tag when printing HTML

        Arguments:

        attributes - dictionary of attributes"""
        return self._attributes

    @attributes.setter
    def attributes(self, val):
        self._validate_option("attributes", val)
        self._attributes = val

    @property
    def oldsortslice(self):
        """oldsortslice - Slice rows before sorting in the "old style" """
        return self._oldsortslice

    @oldsortslice.setter
    def oldsortslice(self, val):
        self._validate_option("oldsortslice", val)
        self._oldsortslice = val

    ##############################
    # OPTION MIXER               #
    ##############################

    def _get_options(self, kwargs):

        options = {}
        for option in self._options:
            if option in kwargs:
                self._validate_option(option, kwargs[option])
                options[option] = kwargs[option]
            else:
                options[option] = getattr(self, option)
        return options

    ##############################
    # PRESET STYLE LOGIC         #
    ##############################

    def set_style(self, style) -> None:

        if style == DEFAULT:
            self._set_default_style()
        elif style == MSWORD_FRIENDLY:
            self._set_msword_style()
        elif style == PLAIN_COLUMNS:
            self._set_columns_style()
        elif style == MARKDOWN:
            self._set_markdown_style()
        elif style == ORGMODE:
            self._set_orgmode_style()
        elif style == DOUBLE_BORDER:
            self._set_double_border_style()
        elif style == SINGLE_BORDER:
            self._set_single_border_style()
        elif style == RANDOM:
            self._set_random_style()
        else:
            raise ValueError("Invalid pre-set style")

    def _set_orgmode_style(self):
        self._set_default_style()
        self.orgmode = True

    def _set_markdown_style(self):
        self.header = True
        self.border = True
        self._hrules = None
        self.padding_width = 1
        self.left_padding_width = 1
        self.right_padding_width = 1
        self.vertical_char = "|"
        self.junction_char = "|"
        self._horizontal_align_char = ":"

    def _set_default_style(self):

        self.header = True
        self.border = True
        self._hrules = FRAME
        self._vrules = ALL
        self.padding_width = 1
        self.left_padding_width = 1
        self.right_padding_width = 1
        self.vertical_char = "|"
        self.horizontal_char = "-"
        self._horizontal_align_char = None
        self.junction_char = "+"
        self._top_junction_char = None
        self._bottom_junction_char = None
        self._right_junction_char = None
        self._left_junction_char = None
        self._top_right_junction_char = None
        self._top_left_junction_char = None
        self._bottom_right_junction_char = None
        self._bottom_left_junction_char = None

    def _set_msword_style(self):

        self.header = True
        self.border = True
        self._hrules = NONE
        self.padding_width = 1
        self.left_padding_width = 1
        self.right_padding_width = 1
        self.vertical_char = "|"

    def _set_columns_style(self):

        self.header = True
        self.border = False
        self.padding_width = 1
        self.left_padding_width = 0
        self.right_padding_width = 8

    def _set_double_border_style(self):
        self.horizontal_char = "═"
        self.vertical_char = "║"
        self.junction_char = "╬"
        self.top_junction_char = "╦"
        self.bottom_junction_char = "╩"
        self.right_junction_char = "╣"
        self.left_junction_char = "╠"
        self.top_right_junction_char = "╗"
        self.top_left_junction_char = "╔"
        self.bottom_right_junction_char = "╝"
        self.bottom_left_junction_char = "╚"

    def _set_single_border_style(self):
        self.horizontal_char = "─"
        self.vertical_char = "│"
        self.junction_char = "┼"
        self.top_junction_char = "┬"
        self.bottom_junction_char = "┴"
        self.right_junction_char = "┤"
        self.left_junction_char = "├"
        self.top_right_junction_char = "┐"
        self.top_left_junction_char = "┌"
        self.bottom_right_junction_char = "┘"
        self.bottom_left_junction_char = "└"

    def _set_random_style(self):

        # Just for fun!
        self.header = random.choice((True, False))
        self.border = random.choice((True, False))
        self._hrules = random.choice((ALL, FRAME, HEADER, NONE))
        self._vrules = random.choice((ALL, FRAME, NONE))
        self.left_padding_width = random.randint(0, 5)
        self.right_padding_width = random.randint(0, 5)
        self.vertical_char = random.choice(r"~!@#$%^&*()_+|-=\{}[];':\",./;<>?")
        self.horizontal_char = random.choice(r"~!@#$%^&*()_+|-=\{}[];':\",./;<>?")
        self.junction_char = random.choice(r"~!@#$%^&*()_+|-=\{}[];':\",./;<>?")
        self.preserve_internal_border = random.choice((True, False))

    ##############################
    # DATA INPUT METHODS         #
    ##############################

    def add_rows(self, rows) -> None:

        """Add rows to the table

        Arguments:

        rows - rows of data, should be an iterable of lists, each list with as many
        elements as the table has fields"""
        for row in rows:
            self.add_row(row)

    def add_row(self, row) -> None:

        """Add a row to the table

        Arguments:

        row - row of data, should be a list with as many elements as the table
        has fields"""

        if self._field_names and len(row) != len(self._field_names):
            raise ValueError(
                "Row has incorrect number of values, "
                f"(actual) {len(row)}!={len(self._field_names)} (expected)"
            )
        if not self._field_names:
            self.field_names = [f"Field {n + 1}" for n in range(0, len(row))]
        self._rows.append(list(row))

    def del_row(self, row_index) -> None:

        """Delete a row from the table

        Arguments:

        row_index - The index of the row you want to delete.  Indexing starts at 0."""

        if row_index > len(self._rows) - 1:
            raise IndexError(
                f"Can't delete row at index {row_index}, "
                f"table only has {len(self._rows)} rows"
            )
        del self._rows[row_index]

    def add_column(
        self,
        fieldname,
        column,
        align: str = "c",
        valign: str = "t",
        header_align: str = None,
    ) -> None:

        """Add a column to the table.

        Arguments:

        fieldname - name of the field to contain the new column of data
        column - column of data, should be a list with as many elements as the
        table has rows
        align - desired alignment for this column - "l" for left, "c" for centre and
            "r" for right
        valign - desired vertical alignment for new columns - "t" for top,
            "m" for middle and "b" for bottom
        header_align - desired alignment for this column's header- "l" for left,
            "c" for centre and "r" for right"""

        if len(self._rows) in (0, len(column)):
            self._validate_align(align)
            self._validate_header_align(header_align)
            self._validate_valign(valign)
            self._field_names.append(fieldname)
            self._align[fieldname] = align
            self._header_align[fieldname] = header_align or self._header_align.alignment
            self._valign[fieldname] = valign
            for i in range(0, len(column)):
                if len(self._rows) < i + 1:
                    self._rows.append([])
                self._rows[i].append(column[i])
        else:
            raise ValueError(
                f"Column length {len(column)} does not match number of rows "
                f"{len(self._rows)}"
            )

    def add_autoindex(self, fieldname: str = "Index"):
        """Add an auto-incrementing index column to the table.
        Arguments:
        fieldname - name of the field to contain the new column of data"""
        self._field_names.insert(0, fieldname)
        self._align[fieldname] = self.align.alignment
        self._valign[fieldname] = self.valign.alignment
        self._header_align[fieldname] = self.header_align.alignment
        for i, row in enumerate(self._rows):
            row.insert(0, i + 1)

    def del_column(self, fieldname) -> None:

        """Delete a column from the table

        Arguments:

        fieldname - The field name of the column you want to delete."""

        if fieldname not in self._field_names:
            raise ValueError(
                "Can't delete column %r which is not a field name of this table."
                " Field names are: %s"
                % (fieldname, ", ".join(map(repr, self._field_names)))
            )

        col_index = self._field_names.index(fieldname)
        del self._field_names[col_index]
        for row in self._rows:
            del row[col_index]

    def clear_rows(self) -> None:

        """Delete all rows from the table but keep the current field names"""

        self._rows = []

    def clear(self) -> None:

        """Delete all rows and field names from the table, maintaining nothing but
        styling options"""

        self._rows = []
        self._field_names = []
        self._widths = []

    ##############################
    # MISC PUBLIC METHODS        #
    ##############################

    def copy(self):
        return copy.deepcopy(self)

    ##############################
    # MISC PRIVATE METHODS       #
    ##############################

    def _format_value(self, field, value):
        if isinstance(value, int) and field in self._int_format:
            return ("%%%sd" % self._int_format[field]) % value
        elif isinstance(value, float) and field in self._float_format:
            return ("%%%sf" % self._float_format[field]) % value

        formatter = self._custom_format.get(field, (lambda f, v: str(v)))
        return formatter(field, value)

    def _compute_table_width(self, options):
        table_width = 2 if options["vrules"] in (FRAME, ALL) else 0
        per_col_padding = sum(self._get_padding_widths(options))
        for index, fieldname in enumerate(self.field_names):
            if not options["fields"] or (
                options["fields"] and fieldname in options["fields"]
            ):
                table_width += self._widths[index] + per_col_padding
        return table_width

    def _compute_widths(self, rows, options):
        if options["header"]:
            widths = [_get_size(field)[0] for field in self._field_names]
        else:
            widths = len(self.field_names) * [0]

        for row in rows:
            for index, value in enumerate(row):
                fieldname = self.field_names[index]
                if self.none_format.get(fieldname) is not None:
                    if value == "None" or value is None:
                        value = self.none_format.get(fieldname)
                if fieldname in self.max_width:
                    widths[index] = max(
                        widths[index],
                        min(_get_size(value)[0], self.max_width[fieldname]),
                    )
                else:
                    widths[index] = max(widths[index], _get_size(value)[0])
                if fieldname in self.min_width:
                    widths[index] = max(widths[index], self.min_width[fieldname])
        self._widths = widths

        # Are we exceeding max_table_width?
        if self._max_table_width:
            table_width = self._compute_table_width(options)
            if table_width > self._max_table_width:
                # Shrink widths in proportion
                scale = 1.0 * self._max_table_width / table_width
                widths = [int(math.floor(w * scale)) for w in widths]
                self._widths = widths

        # Are we under min_table_width or title width?
        if self._min_table_width or options["title"]:
            if options["title"]:
                title_width = len(options["title"]) + sum(
                    self._get_padding_widths(options)
                )
                if options["vrules"] in (FRAME, ALL):
                    title_width += 2
            else:
                title_width = 0
            min_table_width = self.min_table_width or 0
            min_width = max(title_width, min_table_width)
            if options["border"]:
                borders = len(widths) + 1
            elif options["preserve_internal_border"]:
                borders = len(widths)
            else:
                borders = 0

            # Subtract padding for each column and borders
            min_width -= (
                sum([sum(self._get_padding_widths(options)) for _ in widths]) + borders
            )
            # What is being scaled is content so we sum column widths
            content_width = sum(widths) or 1

            if content_width < min_width:
                # Grow widths in proportion
                scale = 1.0 * min_width / content_width
                widths = [int(math.floor(w * scale)) for w in widths]
                if sum(widths) < min_width:
                    widths[-1] += min_width - sum(widths)
                self._widths = widths

    def _get_padding_widths(self, options):

        if options["left_padding_width"] is not None:
            lpad = options["left_padding_width"]
        else:
            lpad = options["padding_width"]
        if options["right_padding_width"] is not None:
            rpad = options["right_padding_width"]
        else:
            rpad = options["padding_width"]
        return lpad, rpad

    def _get_rows(self, options):
        """Return only those data rows that should be printed, based on slicing and
        sorting.

        Arguments:

        options - dictionary of option settings."""

        if options["oldsortslice"]:
            rows = copy.deepcopy(self._rows[options["start"] : options["end"]])
        else:
            rows = copy.deepcopy(self._rows)

        # Sort
        if options["sortby"]:
            sortindex = self._field_names.index(options["sortby"])
            # Decorate
            rows = [[row[sortindex]] + row for row in rows]
            # Sort
            rows.sort(reverse=options["reversesort"], key=options["sort_key"])
            # Undecorate
            rows = [row[1:] for row in rows]

        # Slice if necessary
        if not options["oldsortslice"]:
            rows = rows[options["start"] : options["end"]]

        return rows

    def _format_row(self, row):
        return [
            self._format_value(field, value)
            for (field, value) in zip(self._field_names, row)
        ]

    def _format_rows(self, rows):
        return [self._format_row(row) for row in rows]

    ##############################
    # PLAIN TEXT STRING METHODS  #
    ##############################

    def get_string(self, **kwargs) -> str:

        """Return string representation of table in current state.

        Arguments:

        title - optional table title
        start - index of first data row to include in output
        end - index of last data row to include in output PLUS ONE (list slice style)
        fields - names of fields (columns) to include
        header - print a header showing field names (True or False)
        border - print a border around the table (True or False)
        preserve_internal_border - print a border inside the table even if
            border is disabled (True or False)
        hrules - controls printing of horizontal rules after rows.
            Allowed values: ALL, FRAME, HEADER, NONE
        vrules - controls printing of vertical rules between columns.
            Allowed values: FRAME, ALL, NONE
        int_format - controls formatting of integer data
        float_format - controls formatting of floating point data
        custom_format - controls formatting of any column using callable
        padding_width - number of spaces on either side of column data (only used if
            left and right paddings are None)
        left_padding_width - number of spaces on left hand side of column data
        right_padding_width - number of spaces on right hand side of column data
        vertical_char - single character string used to draw vertical lines
        horizontal_char - single character string used to draw horizontal lines
        horizontal_align_char - single character string used to indicate alignment
        junction_char - single character string used to draw line junctions
        junction_char - single character string used to draw line junctions
        top_junction_char - single character string used to draw top line junctions
        bottom_junction_char -
            single character string used to draw bottom line junctions
        right_junction_char - single character string used to draw right line junctions
        left_junction_char - single character string used to draw left line junctions
        top_right_junction_char -
            single character string used to draw top-right line junctions
        top_left_junction_char -
            single character string used to draw top-left line junctions
        bottom_right_junction_char -
            single character string used to draw bottom-right line junctions
        bottom_left_junction_char -
            single character string used to draw bottom-left line junctions
        sortby - name of field to sort rows by
        sort_key - sorting key function, applied to data points before sorting
        reversesort - True or False to sort in descending or ascending order
        print empty - if True, stringify just the header for an empty table,
            if False return an empty string"""

        options = self._get_options(kwargs)

        lines = []

        # Don't think too hard about an empty table
        # Is this the desired behaviour?  Maybe we should still print the header?
        if self.rowcount == 0 and (not options["print_empty"] or not options["border"]):
            return ""

        # Get the rows we need to print, taking into account slicing, sorting, etc.
        rows = self._get_rows(options)

        # Turn all data in all rows into Unicode, formatted as desired
        formatted_rows = self._format_rows(rows)

        # Compute column widths
        self._compute_widths(formatted_rows, options)
        self._hrule = self._stringify_hrule(options)

        # Add title
        title = options["title"] or self._title
        if title:
            lines.append(self._stringify_title(title, options))

        # Add header or top of border
        if options["header"]:
            lines.append(self._stringify_header(options))
        elif options["border"] and options["hrules"] in (ALL, FRAME):
            lines.append(self._stringify_hrule(options, where="top_"))
            if title and options["vrules"] in (ALL, FRAME):
                lines[-1] = (
                    self.left_junction_char + lines[-1][1:-1] + self.right_junction_char
                )

        # Add rows
        for row in formatted_rows[:-1]:
            lines.append(self._stringify_row(row, options, self._hrule))
        if formatted_rows:
            lines.append(
                self._stringify_row(
                    formatted_rows[-1],
                    options,
                    self._stringify_hrule(options, where="bottom_"),
                )
            )

        # Add bottom of border
        if options["border"] and options["hrules"] == FRAME:
            lines.append(self._stringify_hrule(options, where="bottom_"))

        if "orgmode" in self.__dict__ and self.orgmode is True:
            tmp = list()
            for line in lines:
                tmp.extend(line.split("\n"))
            lines = ["|" + line[1:-1] + "|" for line in tmp]

        return "\n".join(lines)

    def _stringify_hrule(self, options, where=""):

        if not options["border"] and not options["preserve_internal_border"]:
            return ""
        lpad, rpad = self._get_padding_widths(options)
        if options["vrules"] in (ALL, FRAME):
            bits = [options[where + "left_junction_char"]]
        else:
            bits = [options["horizontal_char"]]
        # For tables with no data or fieldnames
        if not self._field_names:
            bits.append(options[where + "right_junction_char"])
            return "".join(bits)
        for field, width in zip(self._field_names, self._widths):
            if options["fields"] and field not in options["fields"]:
                continue

            line = (width + lpad + rpad) * options["horizontal_char"]

            # If necessary, add column alignment characters (e.g. ":" for Markdown)
            if self._horizontal_align_char:
                if self._align[field] in ("l", "c"):
                    line = self._horizontal_align_char + line[1:]
                if self._align[field] in ("c", "r"):
                    line = line[:-1] + self._horizontal_align_char

            bits.append(line)
            if options["vrules"] == ALL:
                bits.append(options[where + "junction_char"])
            else:
                bits.append(options["horizontal_char"])
        if options["vrules"] in (ALL, FRAME):
            bits.pop()
            bits.append(options[where + "right_junction_char"])

        if options["preserve_internal_border"] and not options["border"]:
            bits = bits[1:-1]

        return "".join(bits)

    def _stringify_title(self, title, options):

        lines = []
        lpad, rpad = self._get_padding_widths(options)
        if options["border"]:
            if options["vrules"] == ALL:
                options["vrules"] = FRAME
                lines.append(self._stringify_hrule(options, "top_"))
                options["vrules"] = ALL
            elif options["vrules"] == FRAME:
                lines.append(self._stringify_hrule(options, "top_"))
        bits = []
        endpoint = (
            options["vertical_char"]
            if options["vrules"] in (ALL, FRAME) and options["border"]
            else " "
        )
        bits.append(endpoint)
        title = " " * lpad + title + " " * rpad
        bits.append(self._justify(title, len(self._hrule) - 2, "c"))
        bits.append(endpoint)
        lines.append("".join(bits))
        return "\n".join(lines)

    def _stringify_header(self, options):

        bits = []
        lpad, rpad = self._get_padding_widths(options)
        if options["border"]:
            if options["hrules"] in (ALL, FRAME):
                bits.append(self._stringify_hrule(options, "top_"))
                if options["title"] and options["vrules"] in (ALL, FRAME):
                    bits[-1] = (
                        self.left_junction_char
                        + bits[-1][1:-1]
                        + self.right_junction_char
                    )
                bits.append("\n")
            if options["vrules"] in (ALL, FRAME):
                bits.append(options["vertical_char"])
            else:
                bits.append(" ")
        # For tables with no data or field names
        if not self._field_names:
            if options["vrules"] in (ALL, FRAME):
                bits.append(options["vertical_char"])
            else:
                bits.append(" ")
        for (field, width) in zip(self._field_names, self._widths):
            if options["fields"] and field not in options["fields"]:
                continue
            if field in self._header_align and self._header_align[field]:
                align = self._header_align[field]
            elif field in self._align:
                align = self._align[field]
            if self._header_style == "cap":
                fieldname = field.capitalize()
            elif self._header_style == "title":
                fieldname = field.title()
            elif self._header_style == "upper":
                fieldname = field.upper()
            elif self._header_style == "lower":
                fieldname = field.lower()
            else:
                fieldname = field
            if _str_block_width(fieldname) > width:
                fieldname = fieldname[:width]
            bits.append(
                " " * lpad + self._justify(fieldname, width, align) + " " * rpad
            )
            if options["border"] or options["preserve_internal_border"]:
                if options["vrules"] == ALL:
                    bits.append(options["vertical_char"])
                else:
                    bits.append(" ")

        # If only preserve_internal_border is true, then we just appended
        # a vertical character at the end when we wanted a space
        if not options["border"] and options["preserve_internal_border"]:
            bits.pop()
            bits.append(" ")
        # If vrules is FRAME, then we just appended a space at the end
        # of the last field, when we really want a vertical character
        if options["border"] and options["vrules"] == FRAME:
            bits.pop()
            bits.append(options["vertical_char"])
        if (options["border"] or options["preserve_internal_border"]) and options[
            "hrules"
        ] != NONE:
            bits.append("\n")
            bits.append(self._hrule)
        return "".join(bits)

    def _stringify_row(self, row, options, hrule):

        for (index, field, value, width) in zip(
            range(0, len(row)), self._field_names, row, self._widths
        ):
            # Enforce max widths
            lines = value.split("\n")
            new_lines = []
            for line in lines:
                if line == "None" and self.none_format.get(field) is not None:
                    line = self.none_format[field]
                if _str_block_width(line) > width:
                    line = textwrap.fill(line, width)
                new_lines.append(line)
            lines = new_lines
            value = "\n".join(lines)
            row[index] = value

        row_height = 0
        for c in row:
            h = _get_size(c)[1]
            if h > row_height:
                row_height = h

        bits = []
        lpad, rpad = self._get_padding_widths(options)
        for y in range(0, row_height):
            bits.append([])
            if options["border"]:
                if options["vrules"] in (ALL, FRAME):
                    bits[y].append(self.vertical_char)
                else:
                    bits[y].append(" ")

        for (field, value, width) in zip(self._field_names, row, self._widths):

            valign = self._valign[field]
            lines = value.split("\n")
            d_height = row_height - len(lines)
            if d_height:
                if valign == "m":
                    lines = (
                        [""] * int(d_height / 2)
                        + lines
                        + [""] * (d_height - int(d_height / 2))
                    )
                elif valign == "b":
                    lines = [""] * d_height + lines
                else:
                    lines = lines + [""] * d_height

            y = 0
            for line in lines:
                if options["fields"] and field not in options["fields"]:
                    continue

                bits[y].append(
                    " " * lpad
                    + self._justify(line, width, self._align[field])
                    + " " * rpad
                )
                if options["border"] or options["preserve_internal_border"]:
                    if options["vrules"] == ALL:
                        bits[y].append(self.vertical_char)
                    else:
                        bits[y].append(" ")
                y += 1

        # If only preserve_internal_border is true, then we just appended
        # a vertical character at the end when we wanted a space
        if not options["border"] and options["preserve_internal_border"]:
            bits[-1].pop()
            bits[-1].append(" ")

        # If vrules is FRAME, then we just appended a space at the end
        # of the last field, when we really want a vertical character
        for y in range(0, row_height):
            if options["border"] and options["vrules"] == FRAME:
                bits[y].pop()
                bits[y].append(options["vertical_char"])

        if options["border"] and options["hrules"] == ALL:
            bits[row_height - 1].append("\n")
            bits[row_height - 1].append(hrule)

        for y in range(0, row_height):
            bits[y] = "".join(bits[y])

        return "\n".join(bits)

    def paginate(self, page_length: int = 58, line_break: str = "\f", **kwargs):

        pages = []
        kwargs["start"] = kwargs.get("start", 0)
        true_end = kwargs.get("end", self.rowcount)
        while True:
            kwargs["end"] = min(kwargs["start"] + page_length, true_end)
            pages.append(self.get_string(**kwargs))
            if kwargs["end"] == true_end:
                break
            kwargs["start"] += page_length
        return line_break.join(pages)

    ##############################
    # CSV STRING METHODS         #
    ##############################
    def get_csv_string(self, **kwargs) -> str:

        """Return string representation of CSV formatted table in the current state

        Keyword arguments are first interpreted as table formatting options, and
        then any unused keyword arguments are passed to csv.writer(). For
        example, get_csv_string(header=False, delimiter='\t') would use
        header as a PrettyTable formatting option (skip the header row) and
        delimiter as a csv.writer keyword argument.
        """

        options = self._get_options(kwargs)
        csv_options = {
            key: value for key, value in kwargs.items() if key not in options
        }
        csv_buffer = io.StringIO()
        csv_writer = csv.writer(csv_buffer, **csv_options)

        if options.get("header"):
            csv_writer.writerow(self._field_names)
        for row in self._get_rows(options):
            csv_writer.writerow(row)

        return csv_buffer.getvalue()

    ##############################
    # JSON STRING METHODS        #
    ##############################
    def get_json_string(self, **kwargs) -> str:

        """Return string representation of JSON formatted table in the current state

        Keyword arguments are first interpreted as table formatting options, and
        then any unused keyword arguments are passed to json.dumps(). For
        example, get_json_string(header=False, indent=2) would use header as
        a PrettyTable formatting option (skip the header row) and indent as a
        json.dumps keyword argument.
        """

        options = self._get_options(kwargs)
        json_options: Any = dict(indent=4, separators=(",", ": "), sort_keys=True)
        json_options.update(
            {key: value for key, value in kwargs.items() if key not in options}
        )
        objects = []

        if options.get("header"):
            objects.append(self.field_names)
        for row in self._get_rows(options):
            objects.append(dict(zip(self._field_names, row)))

        return json.dumps(objects, **json_options)

    ##############################
    # HTML STRING METHODS        #
    ##############################

    def get_html_string(self, **kwargs) -> str:
        """Return string representation of HTML formatted version of table in current
        state.

        Arguments:

        title - optional table title
        start - index of first data row to include in output
        end - index of last data row to include in output PLUS ONE (list slice style)
        fields - names of fields (columns) to include
        header - print a header showing field names (True or False)
        border - print a border around the table (True or False)
        preserve_internal_border - print a border inside the table even if
            border is disabled (True or False)
        hrules - controls printing of horizontal rules after rows.
            Allowed values: ALL, FRAME, HEADER, NONE
        vrules - controls printing of vertical rules between columns.
            Allowed values: FRAME, ALL, NONE
        int_format - controls formatting of integer data
        float_format - controls formatting of floating point data
        custom_format - controls formatting of any column using callable
        padding_width - number of spaces on either side of column data (only used if
            left and right paddings are None)
        left_padding_width - number of spaces on left hand side of column data
        right_padding_width - number of spaces on right hand side of column data
        sortby - name of field to sort rows by
        sort_key - sorting key function, applied to data points before sorting
        attributes - dictionary of name/value pairs to include as HTML attributes in the
            <table> tag
        format - Controls whether or not HTML tables are formatted to match
            styling options (True or False)
        xhtml - print <br/> tags if True, <br> tags if False"""

        options = self._get_options(kwargs)

        if options["format"]:
            string = self._get_formatted_html_string(options)
        else:
            string = self._get_simple_html_string(options)

        return string

    def _get_simple_html_string(self, options):

        lines = []
        if options["xhtml"]:
            linebreak = "<br/>"
        else:
            linebreak = "<br>"

        open_tag = ["<table"]
        if options["attributes"]:
            for attr_name in options["attributes"]:
                open_tag.append(f' {attr_name}="{options["attributes"][attr_name]}"')
        open_tag.append(">")
        lines.append("".join(open_tag))

        # Title
        title = options["title"] or self._title
        if title:
            lines.append(f"    <caption>{title}</caption>")

        # Headers
        if options["header"]:
            lines.append("    <thead>")
            lines.append("        <tr>")
            for field in self._field_names:
                if options["fields"] and field not in options["fields"]:
                    continue
                lines.append(
                    "            <th>%s</th>" % escape(field).replace("\n", linebreak)
                )
            lines.append("        </tr>")
            lines.append("    </thead>")

        # Data
        lines.append("    <tbody>")
        rows = self._get_rows(options)
        formatted_rows = self._format_rows(rows)
        for row in formatted_rows:
            lines.append("        <tr>")
            for field, datum in zip(self._field_names, row):
                if options["fields"] and field not in options["fields"]:
                    continue
                lines.append(
                    "            <td>%s</td>" % escape(datum).replace("\n", linebreak)
                )
            lines.append("        </tr>")
        lines.append("    </tbody>")
        lines.append("</table>")

        return "\n".join(lines)

    def _get_formatted_html_string(self, options):

        lines = []
        lpad, rpad = self._get_padding_widths(options)
        if options["xhtml"]:
            linebreak = "<br/>"
        else:
            linebreak = "<br>"

        open_tag = ["<table"]
        if options["border"]:
            if options["hrules"] == ALL and options["vrules"] == ALL:
                open_tag.append(' frame="box" rules="all"')
            elif options["hrules"] == FRAME and options["vrules"] == FRAME:
                open_tag.append(' frame="box"')
            elif options["hrules"] == FRAME and options["vrules"] == ALL:
                open_tag.append(' frame="box" rules="cols"')
            elif options["hrules"] == FRAME:
                open_tag.append(' frame="hsides"')
            elif options["hrules"] == ALL:
                open_tag.append(' frame="hsides" rules="rows"')
            elif options["vrules"] == FRAME:
                open_tag.append(' frame="vsides"')
            elif options["vrules"] == ALL:
                open_tag.append(' frame="vsides" rules="cols"')
        if not options["border"] and options["preserve_internal_border"]:
            open_tag.append(' rules="cols"')
        if options["attributes"]:
            for attr_name in options["attributes"]:
                open_tag.append(f' {attr_name}="{options["attributes"][attr_name]}"')
        open_tag.append(">")
        lines.append("".join(open_tag))

        # Title
        title = options["title"] or self._title
        if title:
            lines.append(f"    <caption>{title}</caption>")

        # Headers
        if options["header"]:
            lines.append("    <thead>")
            lines.append("        <tr>")
            for field in self._field_names:
                if options["fields"] and field not in options["fields"]:
                    continue
                if field in self._header_align and self._header_align[field]:
                    align = {"l": "left", "r": "right", "c": "center"}[
                        self._header_align[field]
                    ]
                else:
                    align = {"l": "left", "r": "right", "c": "center"}[
                        self._align[field]
                    ]
                lines.append(
                    '            <th style="padding-left: %dem; padding-right: %dem; text-align: %s">%s</th>'  # noqa: E501
                    % (lpad, rpad, align, escape(field).replace("\n", linebreak))
                )
            lines.append("        </tr>")
            lines.append("    </thead>")

        # Data
        lines.append("    <tbody>")
        rows = self._get_rows(options)
        formatted_rows = self._format_rows(rows)
        aligns = []
        valigns = []
        for field in self._field_names:
            aligns.append(
                {"l": "left", "r": "right", "c": "center"}[self._align[field]]
            )
            valigns.append(
                {"t": "top", "m": "middle", "b": "bottom"}[self._valign[field]]
            )
        for row in formatted_rows:
            lines.append("        <tr>")
            for field, datum, align, valign in zip(
                self._field_names, row, aligns, valigns
            ):
                if options["fields"] and field not in options["fields"]:
                    continue
                lines.append(
                    '            <td style="padding-left: %dem; padding-right: %dem; text-align: %s; vertical-align: %s">%s</td>'  # noqa: E501
                    % (
                        lpad,
                        rpad,
                        align,
                        valign,
                        escape(datum).replace("\n", linebreak),
                    )
                )
            lines.append("        </tr>")
        lines.append("    </tbody>")
        lines.append("</table>")

        return "\n".join(lines)

    ##############################
    # LATEX STRING METHODS       #
    ##############################

    def get_latex_string(self, **kwargs) -> str:
        """Return string representation of LaTex formatted version of table in current
        state.

        Arguments:

        start - index of first data row to include in output
        end - index of last data row to include in output PLUS ONE (list slice style)
        fields - names of fields (columns) to include
        header - print a header showing field names (True or False)
        border - print a border around the table (True or False)
        preserve_internal_border - print a border inside the table even if
            border is disabled (True or False)
        hrules - controls printing of horizontal rules after rows.
            Allowed values: ALL, FRAME, HEADER, NONE
        vrules - controls printing of vertical rules between columns.
            Allowed values: FRAME, ALL, NONE
        int_format - controls formatting of integer data
        float_format - controls formatting of floating point data
        sortby - name of field to sort rows by
        sort_key - sorting key function, applied to data points before sorting
        format - Controls whether or not HTML tables are formatted to match
            styling options (True or False)
        """
        options = self._get_options(kwargs)

        if options["format"]:
            string = self._get_formatted_latex_string(options)
        else:
            string = self._get_simple_latex_string(options)
        return string

    def _get_simple_latex_string(self, options):
        lines = []

        wanted_fields = []
        if options["fields"]:
            wanted_fields = [
                field for field in self._field_names if field in options["fields"]
            ]
        else:
            wanted_fields = self._field_names

        alignments = "".join([self._align[field] for field in wanted_fields])

        begin_cmd = "\\begin{tabular}{%s}" % alignments
        lines.append(begin_cmd)

        # Headers
        if options["header"]:
            lines.append(" & ".join(wanted_fields) + " \\\\")

        # Data
        rows = self._get_rows(options)
        formatted_rows = self._format_rows(rows)
        for row in formatted_rows:
            wanted_data = [
                d for f, d in zip(self._field_names, row) if f in wanted_fields
            ]
            lines.append(" & ".join(wanted_data) + " \\\\")

        lines.append("\\end{tabular}")

        return "\r\n".join(lines)

    def _get_formatted_latex_string(self, options):
        lines = []

        wanted_fields = []
        if options["fields"]:
            wanted_fields = [
                field for field in self._field_names if field in options["fields"]
            ]
        else:
            wanted_fields = self._field_names

        wanted_alignments = [self._align[field] for field in wanted_fields]
        if options["border"] and options["vrules"] == ALL:
            alignment_str = "|".join(wanted_alignments)
        elif not options["border"] and options["preserve_internal_border"]:
            alignment_str = "|".join(wanted_alignments)
        else:
            alignment_str = "".join(wanted_alignments)

        if options["border"] and options["vrules"] in [ALL, FRAME]:
            alignment_str = "|" + alignment_str + "|"

        begin_cmd = "\\begin{tabular}{%s}" % alignment_str
        lines.append(begin_cmd)
        if options["border"] and options["hrules"] in [ALL, FRAME]:
            lines.append("\\hline")

        # Headers
        if options["header"]:
            lines.append(" & ".join(wanted_fields) + " \\\\")
        if (options["border"] or options["preserve_internal_border"]) and options[
            "hrules"
        ] in [ALL, HEADER]:
            lines.append("\\hline")

        # Data
        rows = self._get_rows(options)
        formatted_rows = self._format_rows(rows)
        rows = self._get_rows(options)
        for row in formatted_rows:
            wanted_data = [
                d for f, d in zip(self._field_names, row) if f in wanted_fields
            ]
            lines.append(" & ".join(wanted_data) + " \\\\")
            if options["border"] and options["hrules"] == ALL:
                lines.append("\\hline")

        if options["border"] and options["hrules"] == FRAME:
            lines.append("\\hline")

        lines.append("\\end{tabular}")

        return "\r\n".join(lines)


##############################
# UNICODE WIDTH FUNCTION     #
##############################


def _str_block_width(val):
    return wcwidth.wcswidth(_re.sub("", val))


##############################
# TABLE FACTORIES            #
##############################


def from_csv(fp, field_names: Any | None = None, **kwargs):
    fmtparams = {}
    for param in [
        "delimiter",
        "doublequote",
        "escapechar",
        "lineterminator",
        "quotechar",
        "quoting",
        "skipinitialspace",
        "strict",
    ]:
        if param in kwargs:
            fmtparams[param] = kwargs.pop(param)
    if fmtparams:
        reader = csv.reader(fp, **fmtparams)
    else:
        dialect = csv.Sniffer().sniff(fp.read(1024))
        fp.seek(0)
        reader = csv.reader(fp, dialect)

    table = PrettyTable(**kwargs)
    if field_names:
        table.field_names = field_names
    else:
        table.field_names = [x.strip() for x in next(reader)]

    for row in reader:
        table.add_row([x.strip() for x in row])

    return table


def from_db_cursor(cursor, **kwargs):
    if cursor.description:
        table = PrettyTable(**kwargs)
        table.field_names = [col[0] for col in cursor.description]
        for row in cursor.fetchall():
            table.add_row(row)
        return table


def from_json(json_string, **kwargs):
    table = PrettyTable(**kwargs)
    objects = json.loads(json_string)
    table.field_names = objects[0]
    for obj in objects[1:]:
        row = [obj[key] for key in table.field_names]
        table.add_row(row)
    return table


class TableHandler(HTMLParser):
    def __init__(self, **kwargs) -> None:
        HTMLParser.__init__(self)
        self.kwargs = kwargs
        self.tables: list[list] = []
        self.last_row: list[str] = []
        self.rows: list[Any] = []
        self.max_row_width = 0
        self.active = None
        self.last_content = ""
        self.is_last_row_header = False
        self.colspan = 0

    def handle_starttag(self, tag, attrs) -> None:
        self.active = tag
        if tag == "th":
            self.is_last_row_header = True
        for (key, value) in attrs:
            if key == "colspan":
                self.colspan = int(value)

    def handle_endtag(self, tag) -> None:
        if tag in ["th", "td"]:
            stripped_content = self.last_content.strip()
            self.last_row.append(stripped_content)
            if self.colspan:
                for i in range(1, self.colspan):
                    self.last_row.append("")
                self.colspan = 0

        if tag == "tr":
            self.rows.append((self.last_row, self.is_last_row_header))
            self.max_row_width = max(self.max_row_width, len(self.last_row))
            self.last_row = []
            self.is_last_row_header = False
        if tag == "table":
            table = self.generate_table(self.rows)
            self.tables.append(table)
            self.rows = []
        self.last_content = " "
        self.active = None

    def handle_data(self, data) -> None:
        self.last_content += data

    def generate_table(self, rows):
        """
        Generates from a list of rows a PrettyTable object.
        """
        table = PrettyTable(**self.kwargs)
        for row in self.rows:
            if len(row[0]) < self.max_row_width:
                appends = self.max_row_width - len(row[0])
                for i in range(1, appends):
                    row[0].append("-")

            if row[1]:
                self.make_fields_unique(row[0])
                table.field_names = row[0]
            else:
                table.add_row(row[0])
        return table

    def make_fields_unique(self, fields) -> None:
        """
        iterates over the row and make each field unique
        """
        for i in range(0, len(fields)):
            for j in range(i + 1, len(fields)):
                if fields[i] == fields[j]:
                    fields[j] += "'"


def from_html(html_code, **kwargs):
    """
    Generates a list of PrettyTables from a string of HTML code. Each <table> in
    the HTML becomes one PrettyTable object.
    """

    parser = TableHandler(**kwargs)
    parser.feed(html_code)
    return parser.tables


def from_html_one(html_code, **kwargs):
    """
    Generates a PrettyTables from a string of HTML code which contains only a
    single <table>
    """

    tables = from_html(html_code, **kwargs)
    try:
        assert len(tables) == 1
    except AssertionError:
        raise ValueError(
            "More than one <table> in provided HTML code. Use from_html instead."
        )
    return tables[0]<|MERGE_RESOLUTION|>--- conflicted
+++ resolved
@@ -167,18 +167,11 @@
         self.encoding = kwargs.get("encoding", "UTF-8")
 
         # Data
-<<<<<<< HEAD
-        self._field_names = []
-        self._rows = []
+        self._field_names: list[str] = []
+        self._rows: list[list] = []
         self.align = self._Alignment(self, align_type=ALIGN_TYPE_DEFAULT)
         self.valign = self._Alignment(self, align_type=ALIGN_TYPE_VERTICAL)
         self.header_align = self._Alignment(self, align_type=ALIGN_TYPE_HEADER)
-=======
-        self._field_names: list[str] = []
-        self._rows: list[list] = []
-        self.align = {}
-        self.valign = {}
->>>>>>> ed5d66c0
         self.max_width = {}
         self.min_width = {}
         self.int_format = {}
