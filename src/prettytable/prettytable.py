#!/usr/bin/env python
#
# Copyright (c) 2009-2014, Luke Maurits <luke@maurits.id.au>
# All rights reserved.
# With contributions from:
#  * Chris Clark
#  * Klein Stephane
#  * John Filleau
#  * Vladimir Vrzić
#
# Redistribution and use in source and binary forms, with or without
# modification, are permitted provided that the following conditions are met:
#
# * Redistributions of source code must retain the above copyright notice,
#   this list of conditions and the following disclaimer.
# * Redistributions in binary form must reproduce the above copyright notice,
#   this list of conditions and the following disclaimer in the documentation
#   and/or other materials provided with the distribution.
# * The name of the author may not be used to endorse or promote products
#   derived from this software without specific prior written permission.
#
# THIS SOFTWARE IS PROVIDED BY THE COPYRIGHT HOLDERS AND CONTRIBUTORS "AS IS"
# AND ANY EXPRESS OR IMPLIED WARRANTIES, INCLUDING, BUT NOT LIMITED TO, THE
# IMPLIED WARRANTIES OF MERCHANTABILITY AND FITNESS FOR A PARTICULAR PURPOSE
# ARE DISCLAIMED. IN NO EVENT SHALL THE COPYRIGHT OWNER OR CONTRIBUTORS BE
# LIABLE FOR ANY DIRECT, INDIRECT, INCIDENTAL, SPECIAL, EXEMPLARY, OR
# CONSEQUENTIAL DAMAGES (INCLUDING, BUT NOT LIMITED TO, PROCUREMENT OF
# SUBSTITUTE GOODS OR SERVICES; LOSS OF USE, DATA, OR PROFITS; OR BUSINESS
# INTERRUPTION) HOWEVER CAUSED AND ON ANY THEORY OF LIABILITY, WHETHER IN
# CONTRACT, STRICT LIABILITY, OR TORT (INCLUDING NEGLIGENCE OR OTHERWISE)
# ARISING IN ANY WAY OUT OF THE USE OF THIS SOFTWARE, EVEN IF ADVISED OF THE
# POSSIBILITY OF SUCH DAMAGE.

from __future__ import annotations

import copy
import csv
import io
import json
import math
import random
import re
import textwrap
from html import escape
from html.parser import HTMLParser
from typing import Any

import wcwidth

# hrule styles
FRAME = 0
ALL = 1
NONE = 2
HEADER = 3

# Table styles
DEFAULT = 10
MSWORD_FRIENDLY = 11
PLAIN_COLUMNS = 12
MARKDOWN = 13
ORGMODE = 14
DOUBLE_BORDER = 15
SINGLE_BORDER = 16
RANDOM = 20
BASE_ALIGN_VALUE = "base_align_value"

_re = re.compile(r"\033\[[0-9;]*m|\033\(B")


def _get_size(text):
    lines = text.split("\n")
    height = len(lines)
    width = max(_str_block_width(line) for line in lines)
    return width, height


class PrettyTable:
    def __init__(self, field_names=None, **kwargs) -> None:
        """Return a new PrettyTable instance

        Arguments:

        encoding - Unicode encoding scheme used to decode any encoded input
        title - optional table title
        field_names - list or tuple of field names
        fields - list or tuple of field names to include in displays
        start - index of first data row to include in output
        end - index of last data row to include in output PLUS ONE (list slice style)
        header - print a header showing field names (True or False)
        header_style - stylisation to apply to field names in header
            ("cap", "title", "upper", "lower" or None)
        border - print a border around the table (True or False)
        preserve_internal_border - print a border inside the table even if
            border is disabled (True or False)
        hrules - controls printing of horizontal rules after rows.
            Allowed values: FRAME, HEADER, ALL, NONE
        vrules - controls printing of vertical rules between columns.
            Allowed values: FRAME, ALL, NONE
        int_format - controls formatting of integer data
        float_format - controls formatting of floating point data
        custom_format - controls formatting of any column using callable
        min_table_width - minimum desired table width, in characters
        max_table_width - maximum desired table width, in characters
        min_width - minimum desired field width, in characters
        max_width - maximum desired field width, in characters
        padding_width - number of spaces on either side of column data
            (only used if left and right paddings are None)
        left_padding_width - number of spaces on left hand side of column data
        right_padding_width - number of spaces on right hand side of column data
        vertical_char - single character string used to draw vertical lines
        horizontal_char - single character string used to draw horizontal lines
        horizontal_align_char - single character string used to indicate alignment
        junction_char - single character string used to draw line junctions
        top_junction_char - single character string used to draw top line junctions
        bottom_junction_char -
            single character string used to draw bottom line junctions
        right_junction_char - single character string used to draw right line junctions
        left_junction_char - single character string used to draw left line junctions
        top_right_junction_char -
            single character string used to draw top-right line junctions
        top_left_junction_char -
            single character string used to draw top-left line junctions
        bottom_right_junction_char -
            single character string used to draw bottom-right line junctions
        bottom_left_junction_char -
            single character string used to draw bottom-left line junctions
        sortby - name of field to sort rows by
        sort_key - sorting key function, applied to data points before sorting
        align - default align for each column (None, "l", "c" or "r")
        valign - default valign for each row (None, "t", "m" or "b")
        reversesort - True or False to sort in descending or ascending order
        oldsortslice - Slice rows before sorting in the "old style" """

        self.encoding = kwargs.get("encoding", "UTF-8")

        # Data
        self._field_names = []
        self._rows = []
        self.align = {}
        self.valign = {}
        self.max_width = {}
        self.min_width = {}
        self.int_format = {}
        self.float_format = {}
        self.custom_format = {}

        if field_names:
            self.field_names = field_names
        else:
            self._widths = []

        # Options
        self._options = [
            "title",
            "start",
            "end",
            "fields",
            "header",
            "border",
            "preserve_internal_border",
            "sortby",
            "reversesort",
            "sort_key",
            "attributes",
            "format",
            "hrules",
            "vrules",
            "int_format",
            "float_format",
            "custom_format",
            "min_table_width",
            "max_table_width",
            "padding_width",
            "left_padding_width",
            "right_padding_width",
            "vertical_char",
            "horizontal_char",
            "horizontal_align_char",
            "junction_char",
            "header_style",
            "valign",
            "xhtml",
            "print_empty",
            "oldsortslice",
            "top_junction_char",
            "bottom_junction_char",
            "right_junction_char",
            "left_junction_char",
            "top_right_junction_char",
            "top_left_junction_char",
            "bottom_right_junction_char",
            "bottom_left_junction_char",
            "align",
            "valign",
            "max_width",
            "min_width",
            "none_format",
        ]
        for option in self._options:
            if option in kwargs:
                self._validate_option(option, kwargs[option])
            else:
                kwargs[option] = None

        self._title = kwargs["title"] or None
        self._start = kwargs["start"] or 0
        self._end = kwargs["end"] or None
        self._fields = kwargs["fields"] or None
        self._none_format = {}

        if kwargs["header"] in (True, False):
            self._header = kwargs["header"]
        else:
            self._header = True
        self._header_style = kwargs["header_style"] or None
        if kwargs["border"] in (True, False):
            self._border = kwargs["border"]
        else:
            self._border = True
        if kwargs["preserve_internal_border"] in (True, False):
            self._preserve_internal_border = kwargs["preserve_internal_border"]
        else:
            self._preserve_internal_border = False
        self._hrules = kwargs["hrules"] or FRAME
        self._vrules = kwargs["vrules"] or ALL

        self._sortby = kwargs["sortby"] or None
        if kwargs["reversesort"] in (True, False):
            self._reversesort = kwargs["reversesort"]
        else:
            self._reversesort = False
        self._sort_key = kwargs["sort_key"] or (lambda x: x)

        # Column specific arguments, use property.setters
        self.align = kwargs["align"] or {}
        self.valign = kwargs["valign"] or {}
        self.max_width = kwargs["max_width"] or {}
        self.min_width = kwargs["min_width"] or {}
        self.int_format = kwargs["int_format"] or {}
        self.float_format = kwargs["float_format"] or {}
        self.custom_format = kwargs["custom_format"] or {}
        self.none_format = kwargs["none_format"] or {}

        self._min_table_width = kwargs["min_table_width"] or None
        self._max_table_width = kwargs["max_table_width"] or None
        if kwargs["padding_width"] is None:
            self._padding_width = 1
        else:
            self._padding_width = kwargs["padding_width"]
        self._left_padding_width = kwargs["left_padding_width"] or None
        self._right_padding_width = kwargs["right_padding_width"] or None

        self._vertical_char = kwargs["vertical_char"] or "|"
        self._horizontal_char = kwargs["horizontal_char"] or "-"
        self._horizontal_align_char = kwargs["horizontal_align_char"]
        self._junction_char = kwargs["junction_char"] or "+"
        self._top_junction_char = kwargs["top_junction_char"]
        self._bottom_junction_char = kwargs["bottom_junction_char"]
        self._right_junction_char = kwargs["right_junction_char"]
        self._left_junction_char = kwargs["left_junction_char"]
        self._top_right_junction_char = kwargs["top_right_junction_char"]
        self._top_left_junction_char = kwargs["top_left_junction_char"]
        self._bottom_right_junction_char = kwargs["bottom_right_junction_char"]
        self._bottom_left_junction_char = kwargs["bottom_left_junction_char"]

        if kwargs["print_empty"] in (True, False):
            self._print_empty = kwargs["print_empty"]
        else:
            self._print_empty = True
        if kwargs["oldsortslice"] in (True, False):
            self._oldsortslice = kwargs["oldsortslice"]
        else:
            self._oldsortslice = False
        self._format = kwargs["format"] or False
        self._xhtml = kwargs["xhtml"] or False
        self._attributes = kwargs["attributes"] or {}

    def _justify(self, text, width, align):
        excess = width - _str_block_width(text)
        if align == "l":
            return text + excess * " "
        elif align == "r":
            return excess * " " + text
        else:
            if excess % 2:
                # Uneven padding
                # Put more space on right if text is of odd length...
                if _str_block_width(text) % 2:
                    return (excess // 2) * " " + text + (excess // 2 + 1) * " "
                # and more space on left if text is of even length
                else:
                    return (excess // 2 + 1) * " " + text + (excess // 2) * " "
                # Why distribute extra space this way?  To match the behaviour of
                # the inbuilt str.center() method.
            else:
                # Equal padding on either side
                return (excess // 2) * " " + text + (excess // 2) * " "

    def __getattr__(self, name):

        if name == "rowcount":
            return len(self._rows)
        elif name == "colcount":
            if self._field_names:
                return len(self._field_names)
            elif self._rows:
                return len(self._rows[0])
            else:
                return 0
        else:
            raise AttributeError(name)

    def __getitem__(self, index):

        new = PrettyTable()
        new.field_names = self.field_names
        for attr in self._options:
            setattr(new, "_" + attr, getattr(self, "_" + attr))
        setattr(new, "_align", getattr(self, "_align"))
        if isinstance(index, slice):
            for row in self._rows[index]:
                new.add_row(row)
        elif isinstance(index, int):
            new.add_row(self._rows[index])
        else:
            raise IndexError(f"Index {index} is invalid, must be an integer or slice")
        return new

    def __str__(self):
        return self.get_string()

    def __repr__(self):
        return self.get_string()

    def _repr_html_(self):
        """
        Returns get_html_string value by default
        as the repr call in Jupyter notebook environment
        """
        return self.get_html_string()

    ##############################
    # ATTRIBUTE VALIDATORS       #
    ##############################

    # The method _validate_option is all that should be used elsewhere in the code base
    # to validate options. It will call the appropriate validation method for that
    # option. The individual validation methods should never need to be called directly
    # (although nothing bad will happen if they *are*).
    # Validation happens in TWO places.
    # Firstly, in the property setters defined in the ATTRIBUTE MANAGEMENT section.
    # Secondly, in the _get_options method, where keyword arguments are mixed with
    # persistent settings

    def _validate_option(self, option, val):
        if option == "field_names":
            self._validate_field_names(val)
        elif option == "none_format":
            self._validate_none_format(val)
        elif option in (
            "start",
            "end",
            "max_width",
            "min_width",
            "min_table_width",
            "max_table_width",
            "padding_width",
            "left_padding_width",
            "right_padding_width",
            "format",
        ):
            self._validate_nonnegative_int(option, val)
        elif option == "sortby":
            self._validate_field_name(option, val)
        elif option == "sort_key":
            self._validate_function(option, val)
        elif option == "hrules":
            self._validate_hrules(option, val)
        elif option == "vrules":
            self._validate_vrules(option, val)
        elif option == "fields":
            self._validate_all_field_names(option, val)
        elif option in (
            "header",
            "border",
            "preserve_internal_border",
            "reversesort",
            "xhtml",
            "print_empty",
            "oldsortslice",
        ):
            self._validate_true_or_false(option, val)
        elif option == "header_style":
            self._validate_header_style(val)
        elif option == "int_format":
            self._validate_int_format(option, val)
        elif option == "float_format":
            self._validate_float_format(option, val)
        elif option == "custom_format":
            for k, formatter in val.items():
                self._validate_function(f"{option}.{k}", formatter)
        elif option in (
            "vertical_char",
            "horizontal_char",
            "horizontal_align_char",
            "junction_char",
            "top_junction_char",
            "bottom_junction_char",
            "right_junction_char",
            "left_junction_char",
            "top_right_junction_char",
            "top_left_junction_char",
            "bottom_right_junction_char",
            "bottom_left_junction_char",
        ):
            self._validate_single_char(option, val)
        elif option == "attributes":
            self._validate_attributes(option, val)

    def _validate_field_names(self, val):
        # Check for appropriate length
        if self._field_names:
            try:
                assert len(val) == len(self._field_names)
            except AssertionError:
                raise ValueError(
                    "Field name list has incorrect number of values, "
                    f"(actual) {len(val)}!={len(self._field_names)} (expected)"
                )
        if self._rows:
            try:
                assert len(val) == len(self._rows[0])
            except AssertionError:
                raise ValueError(
                    "Field name list has incorrect number of values, "
                    f"(actual) {len(val)}!={len(self._rows[0])} (expected)"
                )
        # Check for uniqueness
        try:
            assert len(val) == len(set(val))
        except AssertionError:
            raise ValueError("Field names must be unique")

    def _validate_none_format(self, val):
        try:
            if val is not None:
                assert isinstance(val, str)
        except AssertionError:
            raise TypeError(
                "Replacement for None value must be a string if being supplied."
            )

    def _validate_header_style(self, val):
        try:
            assert val in ("cap", "title", "upper", "lower", None)
        except AssertionError:
            raise ValueError(
                "Invalid header style, use cap, title, upper, lower or None"
            )

    def _validate_align(self, val):
        try:
            assert val in ["l", "c", "r"]
        except AssertionError:
            raise ValueError(f"Alignment {val} is invalid, use l, c or r")

    def _validate_valign(self, val):
        try:
            assert val in ["t", "m", "b", None]
        except AssertionError:
            raise ValueError(f"Alignment {val} is invalid, use t, m, b or None")

    def _validate_nonnegative_int(self, name, val):
        try:
            assert int(val) >= 0
        except AssertionError:
            raise ValueError(f"Invalid value for {name}: {val}")

    def _validate_true_or_false(self, name, val):
        try:
            assert val in (True, False)
        except AssertionError:
            raise ValueError(f"Invalid value for {name}. Must be True or False.")

    def _validate_int_format(self, name, val):
        if val == "":
            return
        try:
            assert isinstance(val, str)
            assert val.isdigit()
        except AssertionError:
            raise ValueError(
                f"Invalid value for {name}. Must be an integer format string."
            )

    def _validate_float_format(self, name, val):
        if val == "":
            return
        try:
            assert isinstance(val, str)
            assert "." in val
            bits = val.split(".")
            assert len(bits) <= 2
            assert bits[0] == "" or bits[0].isdigit()
            assert (
                bits[1] == ""
                or bits[1].isdigit()
                or (bits[1][-1] == "f" and bits[1].rstrip("f").isdigit())
            )
        except AssertionError:
            raise ValueError(
                f"Invalid value for {name}. Must be a float format string."
            )

    def _validate_function(self, name, val):
        try:
            assert hasattr(val, "__call__")
        except AssertionError:
            raise ValueError(f"Invalid value for {name}. Must be a function.")

    def _validate_hrules(self, name, val):
        try:
            assert val in (ALL, FRAME, HEADER, NONE)
        except AssertionError:
            raise ValueError(
                f"Invalid value for {name}. Must be ALL, FRAME, HEADER or NONE."
            )

    def _validate_vrules(self, name, val):
        try:
            assert val in (ALL, FRAME, NONE)
        except AssertionError:
            raise ValueError(f"Invalid value for {name}. Must be ALL, FRAME, or NONE.")

    def _validate_field_name(self, name, val):
        try:
            assert (val in self._field_names) or (val is None)
        except AssertionError:
            raise ValueError(f"Invalid field name: {val}")

    def _validate_all_field_names(self, name, val):
        try:
            for x in val:
                self._validate_field_name(name, x)
        except AssertionError:
            raise ValueError("Fields must be a sequence of field names")

    def _validate_single_char(self, name, val):
        try:
            assert _str_block_width(val) == 1
        except AssertionError:
            raise ValueError(f"Invalid value for {name}. Must be a string of length 1.")

    def _validate_attributes(self, name, val):
        try:
            assert isinstance(val, dict)
        except AssertionError:
            raise TypeError("Attributes must be a dictionary of name/value pairs")

    ##############################
    # ATTRIBUTE MANAGEMENT       #
    ##############################
    @property
    def rows(self) -> list[Any]:
        return self._rows[:]

    @property
    def xhtml(self) -> bool:
        """Print <br/> tags if True, <br> tags if False"""
        return self._xhtml

    @xhtml.setter
    def xhtml(self, val):
        self._validate_option("xhtml", val)
        self._xhtml = val

    @property
    def none_format(self):
        return self._none_format

    @none_format.setter
    def none_format(self, val):
        if not self._field_names:
            self._none_format = {}
        elif val is None or (isinstance(val, dict) and len(val) == 0):
            for field in self._field_names:
                self._none_format[field] = None
        else:
            self._validate_none_format(val)
            for field in self._field_names:
                self._none_format[field] = val

    @property
    def field_names(self):
        """List or tuple of field names

        When setting field_names, if there are already field names the new list
        of field names must be the same length. Columns are renamed and row data
        remains unchanged."""
        return self._field_names

    @field_names.setter
    def field_names(self, val):
        val = [str(x) for x in val]
        self._validate_option("field_names", val)
        old_names = None
        if self._field_names:
            old_names = self._field_names[:]
        self._field_names = val
        if self._align and old_names:
            for old_name, new_name in zip(old_names, val):
                self._align[new_name] = self._align[old_name]
            for old_name in old_names:
                if old_name not in self._align:
                    self._align.pop(old_name)
        elif self._align:
            for field_name in self._field_names:
                self._align[field_name] = self._align[BASE_ALIGN_VALUE]
        else:
            self.align = "c"
        if self._valign and old_names:
            for old_name, new_name in zip(old_names, val):
                self._valign[new_name] = self._valign[old_name]
            for old_name in old_names:
                if old_name not in self._valign:
                    self._valign.pop(old_name)
        else:
            self.valign = "t"

    @property
    def align(self):
        """Controls alignment of fields
        Arguments:

        align - alignment, one of "l", "c", or "r" """
        return self._align

    @align.setter
    def align(self, val):
        if val is None or (isinstance(val, dict) and len(val) == 0):
            if not self._field_names:
                self._align = {BASE_ALIGN_VALUE: "c"}
            else:
                for field in self._field_names:
                    self._align[field] = "c"
        else:
            self._validate_align(val)
            if not self._field_names:
                self._align = {BASE_ALIGN_VALUE: val}
            else:
                for field in self._field_names:
                    self._align[field] = val

    @property
    def valign(self):
        """Controls vertical alignment of fields
        Arguments:

        valign - vertical alignment, one of "t", "m", or "b" """
        return self._valign

    @valign.setter
    def valign(self, val):
        if not self._field_names:
            self._valign = {}
        elif val is None or (isinstance(val, dict) and len(val) == 0):
            for field in self._field_names:
                self._valign[field] = "t"
        else:
            self._validate_valign(val)
            for field in self._field_names:
                self._valign[field] = val

    @property
    def max_width(self):
        """Controls maximum width of fields
        Arguments:

        max_width - maximum width integer"""
        return self._max_width

    @max_width.setter
    def max_width(self, val):
        if val is None or (isinstance(val, dict) and len(val) == 0):
            self._max_width = {}
        else:
            self._validate_option("max_width", val)
            for field in self._field_names:
                self._max_width[field] = val

    @property
    def min_width(self):
        """Controls minimum width of fields
        Arguments:

        min_width - minimum width integer"""
        return self._min_width

    @min_width.setter
    def min_width(self, val):
        if val is None or (isinstance(val, dict) and len(val) == 0):
            self._min_width = {}
        else:
            self._validate_option("min_width", val)
            for field in self._field_names:
                self._min_width[field] = val

    @property
    def min_table_width(self):
        return self._min_table_width

    @min_table_width.setter
    def min_table_width(self, val):
        self._validate_option("min_table_width", val)
        self._min_table_width = val

    @property
    def max_table_width(self):
        return self._max_table_width

    @max_table_width.setter
    def max_table_width(self, val):
        self._validate_option("max_table_width", val)
        self._max_table_width = val

    @property
    def fields(self):
        """List or tuple of field names to include in displays"""
        return self._fields

    @fields.setter
    def fields(self, val):
        self._validate_option("fields", val)
        self._fields = val

    @property
    def title(self):
        """Optional table title

        Arguments:

        title - table title"""
        return self._title

    @title.setter
    def title(self, val):
        self._title = str(val)

    @property
    def start(self):
        """Start index of the range of rows to print

        Arguments:

        start - index of first data row to include in output"""
        return self._start

    @start.setter
    def start(self, val):
        self._validate_option("start", val)
        self._start = val

    @property
    def end(self):
        """End index of the range of rows to print

        Arguments:

        end - index of last data row to include in output PLUS ONE (list slice style)"""
        return self._end

    @end.setter
    def end(self, val):
        self._validate_option("end", val)
        self._end = val

    @property
    def sortby(self):
        """Name of field by which to sort rows

        Arguments:

        sortby - field name to sort by"""
        return self._sortby

    @sortby.setter
    def sortby(self, val):
        self._validate_option("sortby", val)
        self._sortby = val

    @property
    def reversesort(self):
        """Controls direction of sorting (ascending vs descending)

        Arguments:

        reveresort - set to True to sort by descending order, or False to sort by
            ascending order"""
        return self._reversesort

    @reversesort.setter
    def reversesort(self, val):
        self._validate_option("reversesort", val)
        self._reversesort = val

    @property
    def sort_key(self):
        """Sorting key function, applied to data points before sorting

        Arguments:

        sort_key - a function which takes one argument and returns something to be
        sorted"""
        return self._sort_key

    @sort_key.setter
    def sort_key(self, val):
        self._validate_option("sort_key", val)
        self._sort_key = val

    @property
    def header(self):
        """Controls printing of table header with field names

        Arguments:

        header - print a header showing field names (True or False)"""
        return self._header

    @header.setter
    def header(self, val):
        self._validate_option("header", val)
        self._header = val

    @property
    def header_style(self):
        """Controls stylisation applied to field names in header

        Arguments:

        header_style - stylisation to apply to field names in header
            ("cap", "title", "upper", "lower" or None)"""
        return self._header_style

    @header_style.setter
    def header_style(self, val):
        self._validate_header_style(val)
        self._header_style = val

    @property
    def border(self):
        """Controls printing of border around table

        Arguments:

        border - print a border around the table (True or False)"""
        return self._border

    @border.setter
    def border(self, val):
        self._validate_option("border", val)
        self._border = val

    @property
    def preserve_internal_border(self):
        """Controls printing of border inside table

        Arguments:

        preserve_internal_border - print a border inside the table even if
            border is disabled (True or False)"""
        return self._preserve_internal_border

    @preserve_internal_border.setter
    def preserve_internal_border(self, val):
        self._validate_option("preserve_internal_border", val)
        self._preserve_internal_border = val

    @property
    def hrules(self):
        """Controls printing of horizontal rules after rows

        Arguments:

        hrules - horizontal rules style.  Allowed values: FRAME, ALL, HEADER, NONE"""
        return self._hrules

    @hrules.setter
    def hrules(self, val):
        self._validate_option("hrules", val)
        self._hrules = val

    @property
    def vrules(self):
        """Controls printing of vertical rules between columns

        Arguments:

        vrules - vertical rules style.  Allowed values: FRAME, ALL, NONE"""
        return self._vrules

    @vrules.setter
    def vrules(self, val):
        self._validate_option("vrules", val)
        self._vrules = val

    @property
    def int_format(self):
        """Controls formatting of integer data
        Arguments:

        int_format - integer format string"""
        return self._int_format

    @int_format.setter
    def int_format(self, val):
        if val is None or (isinstance(val, dict) and len(val) == 0):
            self._int_format = {}
        else:
            self._validate_option("int_format", val)
            for field in self._field_names:
                self._int_format[field] = val

    @property
    def float_format(self):
        """Controls formatting of floating point data
        Arguments:

        float_format - floating point format string"""
        return self._float_format

    @float_format.setter
    def float_format(self, val):
        if val is None or (isinstance(val, dict) and len(val) == 0):
            self._float_format = {}
        else:
            self._validate_option("float_format", val)
            for field in self._field_names:
                self._float_format[field] = val

    @property
    def custom_format(self):
        """Controls formatting of any column using callable
        Arguments:

        custom_format - Dictionary of field_name and callable"""
        return self._custom_format

    @custom_format.setter
    def custom_format(self, val):
        if val is None:
            self._custom_format = {}
        elif isinstance(val, dict):
            for k, v in val.items():
                self._validate_function(f"custom_value.{k}", v)
            self._custom_format = val
        elif hasattr(val, "__call__"):
            self._validate_function("custom_value", val)
            for field in self._field_names:
                self._custom_format[field] = val
        else:
            raise TypeError(
                "The custom_format property need to be a dictionary or callable"
            )

    @property
    def padding_width(self):
        """The number of empty spaces between a column's edge and its content

        Arguments:

        padding_width - number of spaces, must be a positive integer"""
        return self._padding_width

    @padding_width.setter
    def padding_width(self, val):
        self._validate_option("padding_width", val)
        self._padding_width = val

    @property
    def left_padding_width(self):
        """The number of empty spaces between a column's left edge and its content

        Arguments:

        left_padding - number of spaces, must be a positive integer"""
        return self._left_padding_width

    @left_padding_width.setter
    def left_padding_width(self, val):
        self._validate_option("left_padding_width", val)
        self._left_padding_width = val

    @property
    def right_padding_width(self):
        """The number of empty spaces between a column's right edge and its content

        Arguments:

        right_padding - number of spaces, must be a positive integer"""
        return self._right_padding_width

    @right_padding_width.setter
    def right_padding_width(self, val):
        self._validate_option("right_padding_width", val)
        self._right_padding_width = val

    @property
    def vertical_char(self):
        """The character used when printing table borders to draw vertical lines

        Arguments:

        vertical_char - single character string used to draw vertical lines"""
        return self._vertical_char

    @vertical_char.setter
    def vertical_char(self, val):
        val = str(val)
        self._validate_option("vertical_char", val)
        self._vertical_char = val

    @property
    def horizontal_char(self):
        """The character used when printing table borders to draw horizontal lines

        Arguments:

        horizontal_char - single character string used to draw horizontal lines"""
        return self._horizontal_char

    @horizontal_char.setter
    def horizontal_char(self, val):
        val = str(val)
        self._validate_option("horizontal_char", val)
        self._horizontal_char = val

    @property
    def horizontal_align_char(self):
        """The character used to indicate column alignment in horizontal lines

        Arguments:

        horizontal_align_char - single character string used to indicate alignment"""
        return self._bottom_left_junction_char or self.junction_char

    @horizontal_align_char.setter
    def horizontal_align_char(self, val):
        val = str(val)
        self._validate_option("horizontal_align_char", val)
        self._horizontal_align_char = val

    @property
    def junction_char(self):
        """The character used when printing table borders to draw line junctions

        Arguments:

        junction_char - single character string used to draw line junctions"""
        return self._junction_char

    @junction_char.setter
    def junction_char(self, val):
        val = str(val)
        self._validate_option("junction_char", val)
        self._junction_char = val

    @property
    def top_junction_char(self):
        """The character used when printing table borders to draw top line junctions

        Arguments:

        top_junction_char - single character string used to draw top line junctions"""
        return self._top_junction_char or self.junction_char

    @top_junction_char.setter
    def top_junction_char(self, val):
        val = str(val)
        self._validate_option("top_junction_char", val)
        self._top_junction_char = val

    @property
    def bottom_junction_char(self):
        """The character used when printing table borders to draw bottom line junctions

        Arguments:

        bottom_junction_char -
            single character string used to draw bottom line junctions"""
        return self._bottom_junction_char or self.junction_char

    @bottom_junction_char.setter
    def bottom_junction_char(self, val):
        val = str(val)
        self._validate_option("bottom_junction_char", val)
        self._bottom_junction_char = val

    @property
    def right_junction_char(self):
        """The character used when printing table borders to draw right line junctions

        Arguments:

        right_junction_char -
            single character string used to draw right line junctions"""
        return self._right_junction_char or self.junction_char

    @right_junction_char.setter
    def right_junction_char(self, val):
        val = str(val)
        self._validate_option("right_junction_char", val)
        self._right_junction_char = val

    @property
    def left_junction_char(self):
        """The character used when printing table borders to draw left line junctions

        Arguments:

        left_junction_char - single character string used to draw left line junctions"""
        return self._left_junction_char or self.junction_char

    @left_junction_char.setter
    def left_junction_char(self, val):
        val = str(val)
        self._validate_option("left_junction_char", val)
        self._left_junction_char = val

    @property
    def top_right_junction_char(self):
        """
        The character used when printing table borders to draw top-right line junctions

        Arguments:

        top_right_junction_char -
            single character string used to draw top-right line junctions"""
        return self._top_right_junction_char or self.junction_char

    @top_right_junction_char.setter
    def top_right_junction_char(self, val):
        val = str(val)
        self._validate_option("top_right_junction_char", val)
        self._top_right_junction_char = val

    @property
    def top_left_junction_char(self):
        """
        The character used when printing table borders to draw top-left line junctions

        Arguments:

        top_left_junction_char -
            single character string used to draw top-left line junctions"""
        return self._top_left_junction_char or self.junction_char

    @top_left_junction_char.setter
    def top_left_junction_char(self, val):
        val = str(val)
        self._validate_option("top_left_junction_char", val)
        self._top_left_junction_char = val

    @property
    def bottom_right_junction_char(self):
        """The character used when printing table borders
           to draw bottom-right line junctions

        Arguments:

        bottom_right_junction_char -
            single character string used to draw bottom-right line junctions"""
        return self._bottom_right_junction_char or self.junction_char

    @bottom_right_junction_char.setter
    def bottom_right_junction_char(self, val):
        val = str(val)
        self._validate_option("bottom_right_junction_char", val)
        self._bottom_right_junction_char = val

    @property
    def bottom_left_junction_char(self):
        """The character used when printing table borders
           to draw bottom-left line junctions

        Arguments:

        bottom_left_junction_char -
            single character string used to draw bottom-left line junctions"""
        return self._bottom_left_junction_char or self.junction_char

    @bottom_left_junction_char.setter
    def bottom_left_junction_char(self, val):
        val = str(val)
        self._validate_option("bottom_left_junction_char", val)
        self._bottom_left_junction_char = val

    @property
    def format(self):
        """Controls whether or not HTML tables are formatted to match styling options

        Arguments:

        format - True or False"""
        return self._format

    @format.setter
    def format(self, val):
        self._validate_option("format", val)
        self._format = val

    @property
    def print_empty(self):
        """Controls whether or not empty tables produce a header and frame or just an
        empty string

        Arguments:

        print_empty - True or False"""
        return self._print_empty

    @print_empty.setter
    def print_empty(self, val):
        self._validate_option("print_empty", val)
        self._print_empty = val

    @property
    def attributes(self):
        """A dictionary of HTML attribute name/value pairs to be included in the
        <table> tag when printing HTML

        Arguments:

        attributes - dictionary of attributes"""
        return self._attributes

    @attributes.setter
    def attributes(self, val):
        self._validate_option("attributes", val)
        self._attributes = val

    @property
    def oldsortslice(self):
        """oldsortslice - Slice rows before sorting in the "old style" """
        return self._oldsortslice

    @oldsortslice.setter
    def oldsortslice(self, val):
        self._validate_option("oldsortslice", val)
        self._oldsortslice = val

    ##############################
    # OPTION MIXER               #
    ##############################

    def _get_options(self, kwargs):

        options = {}
        for option in self._options:
            if option in kwargs:
                self._validate_option(option, kwargs[option])
                options[option] = kwargs[option]
            else:
                options[option] = getattr(self, option)
        return options

    ##############################
    # PRESET STYLE LOGIC         #
    ##############################

    def set_style(self, style) -> None:

        if style == DEFAULT:
            self._set_default_style()
        elif style == MSWORD_FRIENDLY:
            self._set_msword_style()
        elif style == PLAIN_COLUMNS:
            self._set_columns_style()
        elif style == MARKDOWN:
            self._set_markdown_style()
        elif style == ORGMODE:
            self._set_orgmode_style()
        elif style == DOUBLE_BORDER:
            self._set_double_border_style()
        elif style == SINGLE_BORDER:
            self._set_single_border_style()
        elif style == RANDOM:
            self._set_random_style()
        else:
            raise ValueError("Invalid pre-set style")

    def _set_orgmode_style(self):
        self._set_default_style()
        self.orgmode = True

    def _set_markdown_style(self):
        self.header = True
        self.border = True
        self._hrules = None
        self.padding_width = 1
        self.left_padding_width = 1
        self.right_padding_width = 1
        self.vertical_char = "|"
        self.junction_char = "|"
        self._horizontal_align_char = ":"

    def _set_default_style(self):

        self.header = True
        self.border = True
        self._hrules = FRAME
        self._vrules = ALL
        self.padding_width = 1
        self.left_padding_width = 1
        self.right_padding_width = 1
        self.vertical_char = "|"
        self.horizontal_char = "-"
        self._horizontal_align_char = None
        self.junction_char = "+"
        self._top_junction_char = None
        self._bottom_junction_char = None
        self._right_junction_char = None
        self._left_junction_char = None
        self._top_right_junction_char = None
        self._top_left_junction_char = None
        self._bottom_right_junction_char = None
        self._bottom_left_junction_char = None

    def _set_msword_style(self):

        self.header = True
        self.border = True
        self._hrules = NONE
        self.padding_width = 1
        self.left_padding_width = 1
        self.right_padding_width = 1
        self.vertical_char = "|"

    def _set_columns_style(self):

        self.header = True
        self.border = False
        self.padding_width = 1
        self.left_padding_width = 0
        self.right_padding_width = 8

    def _set_double_border_style(self):
        self.horizontal_char = "═"
        self.vertical_char = "║"
        self.junction_char = "╬"
        self.top_junction_char = "╦"
        self.bottom_junction_char = "╩"
        self.right_junction_char = "╣"
        self.left_junction_char = "╠"
        self.top_right_junction_char = "╗"
        self.top_left_junction_char = "╔"
        self.bottom_right_junction_char = "╝"
        self.bottom_left_junction_char = "╚"

    def _set_single_border_style(self):
        self.horizontal_char = "─"
        self.vertical_char = "│"
        self.junction_char = "┼"
        self.top_junction_char = "┬"
        self.bottom_junction_char = "┴"
        self.right_junction_char = "┤"
        self.left_junction_char = "├"
        self.top_right_junction_char = "┐"
        self.top_left_junction_char = "┌"
        self.bottom_right_junction_char = "┘"
        self.bottom_left_junction_char = "└"

    def _set_random_style(self):

        # Just for fun!
        self.header = random.choice((True, False))
        self.border = random.choice((True, False))
        self._hrules = random.choice((ALL, FRAME, HEADER, NONE))
        self._vrules = random.choice((ALL, FRAME, NONE))
        self.left_padding_width = random.randint(0, 5)
        self.right_padding_width = random.randint(0, 5)
        self.vertical_char = random.choice(r"~!@#$%^&*()_+|-=\{}[];':\",./;<>?")
        self.horizontal_char = random.choice(r"~!@#$%^&*()_+|-=\{}[];':\",./;<>?")
        self.junction_char = random.choice(r"~!@#$%^&*()_+|-=\{}[];':\",./;<>?")
        self.preserve_internal_border = random.choice((True, False))

    ##############################
    # DATA INPUT METHODS         #
    ##############################

    def add_rows(self, rows) -> None:

        """Add rows to the table

        Arguments:

        rows - rows of data, should be an iterable of lists, each list with as many
        elements as the table has fields"""
        for row in rows:
            self.add_row(row)

    def add_row(self, row) -> None:

        """Add a row to the table

        Arguments:

        row - row of data, should be a list with as many elements as the table
        has fields"""

        if self._field_names and len(row) != len(self._field_names):
            raise ValueError(
                "Row has incorrect number of values, "
                f"(actual) {len(row)}!={len(self._field_names)} (expected)"
            )
        if not self._field_names:
            self.field_names = [f"Field {n + 1}" for n in range(0, len(row))]
        self._rows.append(list(row))

    def del_row(self, row_index) -> None:

        """Delete a row from the table

        Arguments:

        row_index - The index of the row you want to delete.  Indexing starts at 0."""

        if row_index > len(self._rows) - 1:
            raise IndexError(
                f"Can't delete row at index {row_index}, "
                f"table only has {len(self._rows)} rows"
            )
        del self._rows[row_index]

    def add_column(
        self, fieldname, column, align: str = "c", valign: str = "t"
    ) -> None:

        """Add a column to the table.

        Arguments:

        fieldname - name of the field to contain the new column of data
        column - column of data, should be a list with as many elements as the
        table has rows
        align - desired alignment for this column - "l" for left, "c" for centre and
            "r" for right
        valign - desired vertical alignment for new columns - "t" for top,
            "m" for middle and "b" for bottom"""

        if len(self._rows) in (0, len(column)):
            self._validate_align(align)
            self._validate_valign(valign)
            self._field_names.append(fieldname)
            self._align[fieldname] = align
            self._valign[fieldname] = valign
            for i in range(0, len(column)):
                if len(self._rows) < i + 1:
                    self._rows.append([])
                self._rows[i].append(column[i])
        else:
            raise ValueError(
                f"Column length {len(column)} does not match number of rows "
                f"{len(self._rows)}"
            )

    def add_autoindex(self, fieldname: str = "Index"):
        """Add an auto-incrementing index column to the table.
        Arguments:
        fieldname - name of the field to contain the new column of data"""
        self._field_names.insert(0, fieldname)
        self._align[fieldname] = self.align
        self._valign[fieldname] = self.valign
        for i, row in enumerate(self._rows):
            row.insert(0, i + 1)

    def del_column(self, fieldname) -> None:

        """Delete a column from the table

        Arguments:

        fieldname - The field name of the column you want to delete."""

        if fieldname not in self._field_names:
            raise ValueError(
                "Can't delete column %r which is not a field name of this table."
                " Field names are: %s"
                % (fieldname, ", ".join(map(repr, self._field_names)))
            )

        col_index = self._field_names.index(fieldname)
        del self._field_names[col_index]
        for row in self._rows:
            del row[col_index]

    def clear_rows(self) -> None:

        """Delete all rows from the table but keep the current field names"""

        self._rows = []

    def clear(self) -> None:

        """Delete all rows and field names from the table, maintaining nothing but
        styling options"""

        self._rows = []
        self._field_names = []
        self._widths = []

    ##############################
    # MISC PUBLIC METHODS        #
    ##############################

    def copy(self):
        return copy.deepcopy(self)

    ##############################
    # MISC PRIVATE METHODS       #
    ##############################

    def _format_value(self, field, value):
        if isinstance(value, int) and field in self._int_format:
            return ("%%%sd" % self._int_format[field]) % value
        elif isinstance(value, float) and field in self._float_format:
            return ("%%%sf" % self._float_format[field]) % value

        formatter = self._custom_format.get(field, (lambda f, v: str(v)))
        return formatter(field, value)

    def _compute_table_width(self, options):
        table_width = 2 if options["vrules"] in (FRAME, ALL) else 0
        per_col_padding = sum(self._get_padding_widths(options))
        for index, fieldname in enumerate(self.field_names):
            if not options["fields"] or (
                options["fields"] and fieldname in options["fields"]
            ):
                table_width += self._widths[index] + per_col_padding
        return table_width

    def _compute_widths(self, rows, options):
        if options["header"]:
            widths = [_get_size(field)[0] for field in self._field_names]
        else:
            widths = len(self.field_names) * [0]

        for row in rows:
            for index, value in enumerate(row):
                fieldname = self.field_names[index]
                if self.none_format.get(fieldname) is not None:
                    if value == "None" or value is None:
                        value = self.none_format.get(fieldname)
                if fieldname in self.max_width:
                    widths[index] = max(
                        widths[index],
                        min(_get_size(value)[0], self.max_width[fieldname]),
                    )
                else:
                    widths[index] = max(widths[index], _get_size(value)[0])
                if fieldname in self.min_width:
                    widths[index] = max(widths[index], self.min_width[fieldname])
        self._widths = widths

        # Are we exceeding max_table_width?
        if self._max_table_width:
            table_width = self._compute_table_width(options)
            if table_width > self._max_table_width:
                # Shrink widths in proportion
                scale = 1.0 * self._max_table_width / table_width
                widths = [int(math.floor(w * scale)) for w in widths]
                self._widths = widths

        # Are we under min_table_width or title width?
        if self._min_table_width or options["title"]:
            if options["title"]:
                title_width = len(options["title"]) + sum(
                    self._get_padding_widths(options)
                )
                if options["vrules"] in (FRAME, ALL):
                    title_width += 2
            else:
                title_width = 0
            min_table_width = self.min_table_width or 0
            min_width = max(title_width, min_table_width)
            if options["border"]:
                borders = len(widths) + 1
            else:
<<<<<<< HEAD
                if options['preserve_internal_border']:
                    borders = len(widths)
                else:
                    borders = 0

            # Subtract padding for each column and borders
            min_width -= (sum([sum(self._get_padding_widths(options)) for _ in widths]) + borders)
            # What is being scaled is content so we sum column widths
=======
                if options["preserve_internal_border"]:
                    borders = len(widths) - 1
                else:
                    borders = 0

            # substract padding for each column and borders
            min_width -= (
                sum([sum(self._get_padding_widths(options)) for _ in widths]) + borders
            )
            # what is being scaled is content so we sum column widths
>>>>>>> 61ee8772
            content_width = sum(widths) or 1

            if content_width < min_width:
                # Grow widths in proportion
                scale = 1.0 * min_width / content_width
                widths = [int(math.floor(w * scale)) for w in widths]
                if sum(widths) < min_width:
                    widths[-1] += min_width - sum(widths)
                self._widths = widths

    def _get_padding_widths(self, options):

        if options["left_padding_width"] is not None:
            lpad = options["left_padding_width"]
        else:
            lpad = options["padding_width"]
        if options["right_padding_width"] is not None:
            rpad = options["right_padding_width"]
        else:
            rpad = options["padding_width"]
        return lpad, rpad

    def _get_rows(self, options):
        """Return only those data rows that should be printed, based on slicing and
        sorting.

        Arguments:

        options - dictionary of option settings."""

        if options["oldsortslice"]:
            rows = copy.deepcopy(self._rows[options["start"] : options["end"]])
        else:
            rows = copy.deepcopy(self._rows)

        # Sort
        if options["sortby"]:
            sortindex = self._field_names.index(options["sortby"])
            # Decorate
            rows = [[row[sortindex]] + row for row in rows]
            # Sort
            rows.sort(reverse=options["reversesort"], key=options["sort_key"])
            # Undecorate
            rows = [row[1:] for row in rows]

        # Slice if necessary
        if not options["oldsortslice"]:
            rows = rows[options["start"] : options["end"]]

        return rows

    def _format_row(self, row):
        return [
            self._format_value(field, value)
            for (field, value) in zip(self._field_names, row)
        ]

    def _format_rows(self, rows):
        return [self._format_row(row) for row in rows]

    ##############################
    # PLAIN TEXT STRING METHODS  #
    ##############################

    def get_string(self, **kwargs) -> str:

        """Return string representation of table in current state.

        Arguments:

        title - optional table title
        start - index of first data row to include in output
        end - index of last data row to include in output PLUS ONE (list slice style)
        fields - names of fields (columns) to include
        header - print a header showing field names (True or False)
        border - print a border around the table (True or False)
        preserve_internal_border - print a border inside the table even if
            border is disabled (True or False)
        hrules - controls printing of horizontal rules after rows.
            Allowed values: ALL, FRAME, HEADER, NONE
        vrules - controls printing of vertical rules between columns.
            Allowed values: FRAME, ALL, NONE
        int_format - controls formatting of integer data
        float_format - controls formatting of floating point data
        custom_format - controls formatting of any column using callable
        padding_width - number of spaces on either side of column data (only used if
            left and right paddings are None)
        left_padding_width - number of spaces on left hand side of column data
        right_padding_width - number of spaces on right hand side of column data
        vertical_char - single character string used to draw vertical lines
        horizontal_char - single character string used to draw horizontal lines
        horizontal_align_char - single character string used to indicate alignment
        junction_char - single character string used to draw line junctions
        junction_char - single character string used to draw line junctions
        top_junction_char - single character string used to draw top line junctions
        bottom_junction_char -
            single character string used to draw bottom line junctions
        right_junction_char - single character string used to draw right line junctions
        left_junction_char - single character string used to draw left line junctions
        top_right_junction_char -
            single character string used to draw top-right line junctions
        top_left_junction_char -
            single character string used to draw top-left line junctions
        bottom_right_junction_char -
            single character string used to draw bottom-right line junctions
        bottom_left_junction_char -
            single character string used to draw bottom-left line junctions
        sortby - name of field to sort rows by
        sort_key - sorting key function, applied to data points before sorting
        reversesort - True or False to sort in descending or ascending order
        print empty - if True, stringify just the header for an empty table,
            if False return an empty string"""

        options = self._get_options(kwargs)

        lines = []

        # Don't think too hard about an empty table
        # Is this the desired behaviour?  Maybe we should still print the header?
        if self.rowcount == 0 and (not options["print_empty"] or not options["border"]):
            return ""

        # Get the rows we need to print, taking into account slicing, sorting, etc.
        rows = self._get_rows(options)

        # Turn all data in all rows into Unicode, formatted as desired
        formatted_rows = self._format_rows(rows)

        # Compute column widths
        self._compute_widths(formatted_rows, options)
        self._hrule = self._stringify_hrule(options)

        # Add title
        title = options["title"] or self._title
        if title:
            lines.append(self._stringify_title(title, options))

        # Add header or top of border
        if options["header"]:
            lines.append(self._stringify_header(options))
        elif options["border"] and options["hrules"] in (ALL, FRAME):
            lines.append(self._stringify_hrule(options, where="top_"))
            if title and options["vrules"] in (ALL, FRAME):
                lines[-1] = (
                    self.left_junction_char + lines[-1][1:-1] + self.right_junction_char
                )

        # Add rows
        for row in formatted_rows[:-1]:
            lines.append(self._stringify_row(row, options, self._hrule))
        if formatted_rows:
            lines.append(
                self._stringify_row(
                    formatted_rows[-1],
                    options,
                    self._stringify_hrule(options, where="bottom_"),
                )
            )

        # Add bottom of border
        if options["border"] and options["hrules"] == FRAME:
            lines.append(self._stringify_hrule(options, where="bottom_"))

        if "orgmode" in self.__dict__ and self.orgmode is True:
            tmp = list()
            for line in lines:
                tmp.extend(line.split("\n"))
            lines = ["|" + line[1:-1] + "|" for line in tmp]

        return "\n".join(lines)

    def _stringify_hrule(self, options, where=""):

        if not options["border"] and not options["preserve_internal_border"]:
            return ""
        lpad, rpad = self._get_padding_widths(options)
        if options["vrules"] in (ALL, FRAME):
            bits = [options[where + "left_junction_char"]]
        else:
            bits = [options["horizontal_char"]]
        # For tables with no data or fieldnames
        if not self._field_names:
            bits.append(options[where + "right_junction_char"])
            return "".join(bits)
        for field, width in zip(self._field_names, self._widths):
            if options["fields"] and field not in options["fields"]:
                continue

            line = (width + lpad + rpad) * options["horizontal_char"]

            # If necessary, add column alignment characters (e.g. ":" for Markdown)
            if self._horizontal_align_char:
                if self._align[field] in ("l", "c"):
                    line = self._horizontal_align_char + line[1:]
                if self._align[field] in ("c", "r"):
                    line = line[:-1] + self._horizontal_align_char

            bits.append(line)
            if options["vrules"] == ALL:
                bits.append(options[where + "junction_char"])
            else:
                bits.append(options["horizontal_char"])
        if options["vrules"] in (ALL, FRAME):
            bits.pop()
            bits.append(options[where + "right_junction_char"])

        if options["preserve_internal_border"] and not options["border"]:
            bits = bits[1:-1]

        return "".join(bits)

    def _stringify_title(self, title, options):

        lines = []
        lpad, rpad = self._get_padding_widths(options)
        if options["border"]:
            if options["vrules"] == ALL:
                options["vrules"] = FRAME
                lines.append(self._stringify_hrule(options, "top_"))
                options["vrules"] = ALL
            elif options["vrules"] == FRAME:
                lines.append(self._stringify_hrule(options, "top_"))
        bits = []
        endpoint = (
            options["vertical_char"]
            if options["vrules"] in (ALL, FRAME) and options["border"]
            else " "
        )
        bits.append(endpoint)
        title = " " * lpad + title + " " * rpad
        bits.append(self._justify(title, len(self._hrule) - 2, "c"))
        bits.append(endpoint)
        lines.append("".join(bits))
        return "\n".join(lines)

    def _stringify_header(self, options):

        bits = []
        lpad, rpad = self._get_padding_widths(options)
        if options["border"]:
            if options["hrules"] in (ALL, FRAME):
                bits.append(self._stringify_hrule(options, "top_"))
                if options["title"] and options["vrules"] in (ALL, FRAME):
                    bits[-1] = (
                        self.left_junction_char
                        + bits[-1][1:-1]
                        + self.right_junction_char
                    )
                bits.append("\n")
            if options["vrules"] in (ALL, FRAME):
                bits.append(options["vertical_char"])
            else:
                bits.append(" ")
        # For tables with no data or field names
        if not self._field_names:
            if options["vrules"] in (ALL, FRAME):
                bits.append(options["vertical_char"])
            else:
                bits.append(" ")
        for (field, width) in zip(self._field_names, self._widths):
            if options["fields"] and field not in options["fields"]:
                continue
            if self._header_style == "cap":
                fieldname = field.capitalize()
            elif self._header_style == "title":
                fieldname = field.title()
            elif self._header_style == "upper":
                fieldname = field.upper()
            elif self._header_style == "lower":
                fieldname = field.lower()
            else:
                fieldname = field
            if _str_block_width(fieldname) > width:
                fieldname = fieldname[:width]
            bits.append(
                " " * lpad
                + self._justify(fieldname, width, self._align[field])
                + " " * rpad
            )
            if options["border"] or options["preserve_internal_border"]:
                if options["vrules"] == ALL:
                    bits.append(options["vertical_char"])
                else:
                    bits.append(" ")

        # If only preserve_internal_border is true, then we just appended
        # a vertical character at the end when we wanted a space
        if not options["border"] and options["preserve_internal_border"]:
            bits.pop()
            bits.append(" ")
        # If vrules is FRAME, then we just appended a space at the end
        # of the last field, when we really want a vertical character
        if options["border"] and options["vrules"] == FRAME:
            bits.pop()
            bits.append(options["vertical_char"])
        if (options["border"] or options["preserve_internal_border"]) and options[
            "hrules"
        ] != NONE:
            bits.append("\n")
            bits.append(self._hrule)
        return "".join(bits)

    def _stringify_row(self, row, options, hrule):

        for (index, field, value, width) in zip(
            range(0, len(row)), self._field_names, row, self._widths
        ):
            # Enforce max widths
            lines = value.split("\n")
            new_lines = []
            for line in lines:
                if line == "None" and self.none_format.get(field) is not None:
                    line = self.none_format[field]
                if _str_block_width(line) > width:
                    line = textwrap.fill(line, width)
                new_lines.append(line)
            lines = new_lines
            value = "\n".join(lines)
            row[index] = value

        row_height = 0
        for c in row:
            h = _get_size(c)[1]
            if h > row_height:
                row_height = h

        bits = []
        lpad, rpad = self._get_padding_widths(options)
        for y in range(0, row_height):
            bits.append([])
            if options["border"]:
                if options["vrules"] in (ALL, FRAME):
                    bits[y].append(self.vertical_char)
                else:
                    bits[y].append(" ")

        for (field, value, width) in zip(self._field_names, row, self._widths):

            valign = self._valign[field]
            lines = value.split("\n")
            d_height = row_height - len(lines)
            if d_height:
                if valign == "m":
                    lines = (
                        [""] * int(d_height / 2)
                        + lines
                        + [""] * (d_height - int(d_height / 2))
                    )
                elif valign == "b":
                    lines = [""] * d_height + lines
                else:
                    lines = lines + [""] * d_height

            y = 0
            for line in lines:
                if options["fields"] and field not in options["fields"]:
                    continue

                bits[y].append(
                    " " * lpad
                    + self._justify(line, width, self._align[field])
                    + " " * rpad
                )
                if options["border"] or options["preserve_internal_border"]:
                    if options["vrules"] == ALL:
                        bits[y].append(self.vertical_char)
                    else:
                        bits[y].append(" ")
                y += 1

        # If only preserve_internal_border is true, then we just appended
        # a vertical character at the end when we wanted a space
        if not options["border"] and options["preserve_internal_border"]:
            bits[-1].pop()
            bits[-1].append(" ")

        # If vrules is FRAME, then we just appended a space at the end
        # of the last field, when we really want a vertical character
        for y in range(0, row_height):
            if options["border"] and options["vrules"] == FRAME:
                bits[y].pop()
                bits[y].append(options["vertical_char"])

        if options["border"] and options["hrules"] == ALL:
            bits[row_height - 1].append("\n")
            bits[row_height - 1].append(hrule)

        for y in range(0, row_height):
            bits[y] = "".join(bits[y])

        return "\n".join(bits)

    def paginate(self, page_length: int = 58, line_break: str = "\f", **kwargs):

        pages = []
        kwargs["start"] = kwargs.get("start", 0)
        true_end = kwargs.get("end", self.rowcount)
        while True:
            kwargs["end"] = min(kwargs["start"] + page_length, true_end)
            pages.append(self.get_string(**kwargs))
            if kwargs["end"] == true_end:
                break
            kwargs["start"] += page_length
        return line_break.join(pages)

    ##############################
    # CSV STRING METHODS         #
    ##############################
    def get_csv_string(self, **kwargs) -> str:

        """Return string representation of CSV formatted table in the current state

        Keyword arguments are first interpreted as table formatting options, and
        then any unused keyword arguments are passed to csv.writer(). For
        example, get_csv_string(header=False, delimiter='\t') would use
        header as a PrettyTable formatting option (skip the header row) and
        delimiter as a csv.writer keyword argument.
        """

        options = self._get_options(kwargs)
        csv_options = {
            key: value for key, value in kwargs.items() if key not in options
        }
        csv_buffer = io.StringIO()
        csv_writer = csv.writer(csv_buffer, **csv_options)

        if options.get("header"):
            csv_writer.writerow(self._field_names)
        for row in self._get_rows(options):
            csv_writer.writerow(row)

        return csv_buffer.getvalue()

    ##############################
    # JSON STRING METHODS        #
    ##############################
    def get_json_string(self, **kwargs) -> str:

        """Return string representation of JSON formatted table in the current state

        Keyword arguments are first interpreted as table formatting options, and
        then any unused keyword arguments are passed to json.dumps(). For
        example, get_json_string(header=False, indent=2) would use header as
        a PrettyTable formatting option (skip the header row) and indent as a
        json.dumps keyword argument.
        """

        options = self._get_options(kwargs)
        json_options = dict(indent=4, separators=(",", ": "), sort_keys=True)
        json_options.update(
            {key: value for key, value in kwargs.items() if key not in options}
        )
        objects = []

        if options.get("header"):
            objects.append(self.field_names)
        for row in self._get_rows(options):
            objects.append(dict(zip(self._field_names, row)))

        return json.dumps(objects, **json_options)

    ##############################
    # HTML STRING METHODS        #
    ##############################

    def get_html_string(self, **kwargs) -> str:
        """Return string representation of HTML formatted version of table in current
        state.

        Arguments:

        title - optional table title
        start - index of first data row to include in output
        end - index of last data row to include in output PLUS ONE (list slice style)
        fields - names of fields (columns) to include
        header - print a header showing field names (True or False)
        border - print a border around the table (True or False)
        preserve_internal_border - print a border inside the table even if
            border is disabled (True or False)
        hrules - controls printing of horizontal rules after rows.
            Allowed values: ALL, FRAME, HEADER, NONE
        vrules - controls printing of vertical rules between columns.
            Allowed values: FRAME, ALL, NONE
        int_format - controls formatting of integer data
        float_format - controls formatting of floating point data
        custom_format - controls formatting of any column using callable
        padding_width - number of spaces on either side of column data (only used if
            left and right paddings are None)
        left_padding_width - number of spaces on left hand side of column data
        right_padding_width - number of spaces on right hand side of column data
        sortby - name of field to sort rows by
        sort_key - sorting key function, applied to data points before sorting
        attributes - dictionary of name/value pairs to include as HTML attributes in the
            <table> tag
        format - Controls whether or not HTML tables are formatted to match
            styling options (True or False)
        xhtml - print <br/> tags if True, <br> tags if False"""

        options = self._get_options(kwargs)

        if options["format"]:
            string = self._get_formatted_html_string(options)
        else:
            string = self._get_simple_html_string(options)

        return string

    def _get_simple_html_string(self, options):

        lines = []
        if options["xhtml"]:
            linebreak = "<br/>"
        else:
            linebreak = "<br>"

        open_tag = ["<table"]
        if options["attributes"]:
            for attr_name in options["attributes"]:
                open_tag.append(f' {attr_name}="{options["attributes"][attr_name]}"')
        open_tag.append(">")
        lines.append("".join(open_tag))

        # Title
        title = options["title"] or self._title
        if title:
            lines.append(f"    <caption>{title}</caption>")

        # Headers
        if options["header"]:
            lines.append("    <thead>")
            lines.append("        <tr>")
            for field in self._field_names:
                if options["fields"] and field not in options["fields"]:
                    continue
                lines.append(
                    "            <th>%s</th>" % escape(field).replace("\n", linebreak)
                )
            lines.append("        </tr>")
            lines.append("    </thead>")

        # Data
        lines.append("    <tbody>")
        rows = self._get_rows(options)
        formatted_rows = self._format_rows(rows)
        for row in formatted_rows:
            lines.append("        <tr>")
            for field, datum in zip(self._field_names, row):
                if options["fields"] and field not in options["fields"]:
                    continue
                lines.append(
                    "            <td>%s</td>" % escape(datum).replace("\n", linebreak)
                )
            lines.append("        </tr>")
        lines.append("    </tbody>")
        lines.append("</table>")

        return "\n".join(lines)

    def _get_formatted_html_string(self, options):

        lines = []
        lpad, rpad = self._get_padding_widths(options)
        if options["xhtml"]:
            linebreak = "<br/>"
        else:
            linebreak = "<br>"

        open_tag = ["<table"]
        if options["border"]:
            if options["hrules"] == ALL and options["vrules"] == ALL:
                open_tag.append(' frame="box" rules="all"')
            elif options["hrules"] == FRAME and options["vrules"] == FRAME:
                open_tag.append(' frame="box"')
            elif options["hrules"] == FRAME and options["vrules"] == ALL:
                open_tag.append(' frame="box" rules="cols"')
            elif options["hrules"] == FRAME:
                open_tag.append(' frame="hsides"')
            elif options["hrules"] == ALL:
                open_tag.append(' frame="hsides" rules="rows"')
            elif options["vrules"] == FRAME:
                open_tag.append(' frame="vsides"')
            elif options["vrules"] == ALL:
                open_tag.append(' frame="vsides" rules="cols"')
        if not options["border"] and options["preserve_internal_border"]:
            open_tag.append(' rules="cols"')
        if options["attributes"]:
            for attr_name in options["attributes"]:
                open_tag.append(f' {attr_name}="{options["attributes"][attr_name]}"')
        open_tag.append(">")
        lines.append("".join(open_tag))

        # Title
        title = options["title"] or self._title
        if title:
            lines.append(f"    <caption>{title}</caption>")

        # Headers
        if options["header"]:
            lines.append("    <thead>")
            lines.append("        <tr>")
            for field in self._field_names:
                if options["fields"] and field not in options["fields"]:
                    continue
                lines.append(
                    '            <th style="padding-left: %dem; padding-right: %dem; text-align: center">%s</th>'  # noqa: E501
                    % (lpad, rpad, escape(field).replace("\n", linebreak))
                )
            lines.append("        </tr>")
            lines.append("    </thead>")

        # Data
        lines.append("    <tbody>")
        rows = self._get_rows(options)
        formatted_rows = self._format_rows(rows)
        aligns = []
        valigns = []
        for field in self._field_names:
            aligns.append(
                {"l": "left", "r": "right", "c": "center"}[self._align[field]]
            )
            valigns.append(
                {"t": "top", "m": "middle", "b": "bottom"}[self._valign[field]]
            )
        for row in formatted_rows:
            lines.append("        <tr>")
            for field, datum, align, valign in zip(
                self._field_names, row, aligns, valigns
            ):
                if options["fields"] and field not in options["fields"]:
                    continue
                lines.append(
                    '            <td style="padding-left: %dem; padding-right: %dem; text-align: %s; vertical-align: %s">%s</td>'  # noqa: E501
                    % (
                        lpad,
                        rpad,
                        align,
                        valign,
                        escape(datum).replace("\n", linebreak),
                    )
                )
            lines.append("        </tr>")
        lines.append("    </tbody>")
        lines.append("</table>")

        return "\n".join(lines)

    ##############################
    # LATEX STRING METHODS       #
    ##############################

    def get_latex_string(self, **kwargs) -> str:
        """Return string representation of LaTex formatted version of table in current
        state.

        Arguments:

        start - index of first data row to include in output
        end - index of last data row to include in output PLUS ONE (list slice style)
        fields - names of fields (columns) to include
        header - print a header showing field names (True or False)
        border - print a border around the table (True or False)
        preserve_internal_border - print a border inside the table even if
            border is disabled (True or False)
        hrules - controls printing of horizontal rules after rows.
            Allowed values: ALL, FRAME, HEADER, NONE
        vrules - controls printing of vertical rules between columns.
            Allowed values: FRAME, ALL, NONE
        int_format - controls formatting of integer data
        float_format - controls formatting of floating point data
        sortby - name of field to sort rows by
        sort_key - sorting key function, applied to data points before sorting
        format - Controls whether or not HTML tables are formatted to match
            styling options (True or False)
        """
        options = self._get_options(kwargs)

        if options["format"]:
            string = self._get_formatted_latex_string(options)
        else:
            string = self._get_simple_latex_string(options)
        return string

    def _get_simple_latex_string(self, options):
        lines = []

        wanted_fields = []
        if options["fields"]:
            wanted_fields = [
                field for field in self._field_names if field in options["fields"]
            ]
        else:
            wanted_fields = self._field_names

        alignments = "".join([self._align[field] for field in wanted_fields])

        begin_cmd = "\\begin{tabular}{%s}" % alignments
        lines.append(begin_cmd)

        # Headers
        if options["header"]:
            lines.append(" & ".join(wanted_fields) + " \\\\")

        # Data
        rows = self._get_rows(options)
        formatted_rows = self._format_rows(rows)
        for row in formatted_rows:
            wanted_data = [
                d for f, d in zip(self._field_names, row) if f in wanted_fields
            ]
            lines.append(" & ".join(wanted_data) + " \\\\")

        lines.append("\\end{tabular}")

        return "\r\n".join(lines)

    def _get_formatted_latex_string(self, options):
        lines = []

        wanted_fields = []
        if options["fields"]:
            wanted_fields = [
                field for field in self._field_names if field in options["fields"]
            ]
        else:
            wanted_fields = self._field_names

        wanted_alignments = [self._align[field] for field in wanted_fields]
        if options["border"] and options["vrules"] == ALL:
            alignment_str = "|".join(wanted_alignments)
        elif not options["border"] and options["preserve_internal_border"]:
            alignment_str = "|".join(wanted_alignments)
        else:
            alignment_str = "".join(wanted_alignments)

        if options["border"] and options["vrules"] in [ALL, FRAME]:
            alignment_str = "|" + alignment_str + "|"

        begin_cmd = "\\begin{tabular}{%s}" % alignment_str
        lines.append(begin_cmd)
        if options["border"] and options["hrules"] in [ALL, FRAME]:
            lines.append("\\hline")

        # Headers
        if options["header"]:
            lines.append(" & ".join(wanted_fields) + " \\\\")
        if (options["border"] or options["preserve_internal_border"]) and options[
            "hrules"
        ] in [ALL, HEADER]:
            lines.append("\\hline")

        # Data
        rows = self._get_rows(options)
        formatted_rows = self._format_rows(rows)
        rows = self._get_rows(options)
        for row in formatted_rows:
            wanted_data = [
                d for f, d in zip(self._field_names, row) if f in wanted_fields
            ]
            lines.append(" & ".join(wanted_data) + " \\\\")
            if options["border"] and options["hrules"] == ALL:
                lines.append("\\hline")

        if options["border"] and options["hrules"] == FRAME:
            lines.append("\\hline")

        lines.append("\\end{tabular}")

        return "\r\n".join(lines)


##############################
# UNICODE WIDTH FUNCTION     #
##############################


def _str_block_width(val):
    return wcwidth.wcswidth(_re.sub("", val))


##############################
# TABLE FACTORIES            #
##############################


def from_csv(fp, field_names: Any | None = None, **kwargs):
    fmtparams = {}
    for param in [
        "delimiter",
        "doublequote",
        "escapechar",
        "lineterminator",
        "quotechar",
        "quoting",
        "skipinitialspace",
        "strict",
    ]:
        if param in kwargs:
            fmtparams[param] = kwargs.pop(param)
    if fmtparams:
        reader = csv.reader(fp, **fmtparams)
    else:
        dialect = csv.Sniffer().sniff(fp.read(1024))
        fp.seek(0)
        reader = csv.reader(fp, dialect)

    table = PrettyTable(**kwargs)
    if field_names:
        table.field_names = field_names
    else:
        table.field_names = [x.strip() for x in next(reader)]

    for row in reader:
        table.add_row([x.strip() for x in row])

    return table


def from_db_cursor(cursor, **kwargs):
    if cursor.description:
        table = PrettyTable(**kwargs)
        table.field_names = [col[0] for col in cursor.description]
        for row in cursor.fetchall():
            table.add_row(row)
        return table


def from_json(json_string, **kwargs):
    table = PrettyTable(**kwargs)
    objects = json.loads(json_string)
    table.field_names = objects[0]
    for obj in objects[1:]:
        row = [obj[key] for key in table.field_names]
        table.add_row(row)
    return table


class TableHandler(HTMLParser):
    def __init__(self, **kwargs) -> None:
        HTMLParser.__init__(self)
        self.kwargs = kwargs
        self.tables = []
        self.last_row = []
        self.rows = []
        self.max_row_width = 0
        self.active = None
        self.last_content = ""
        self.is_last_row_header = False
        self.colspan = 0

    def handle_starttag(self, tag, attrs) -> None:
        self.active = tag
        if tag == "th":
            self.is_last_row_header = True
        for (key, value) in attrs:
            if key == "colspan":
                self.colspan = int(value)

    def handle_endtag(self, tag) -> None:
        if tag in ["th", "td"]:
            stripped_content = self.last_content.strip()
            self.last_row.append(stripped_content)
            if self.colspan:
                for i in range(1, self.colspan):
                    self.last_row.append("")
                self.colspan = 0

        if tag == "tr":
            self.rows.append((self.last_row, self.is_last_row_header))
            self.max_row_width = max(self.max_row_width, len(self.last_row))
            self.last_row = []
            self.is_last_row_header = False
        if tag == "table":
            table = self.generate_table(self.rows)
            self.tables.append(table)
            self.rows = []
        self.last_content = " "
        self.active = None

    def handle_data(self, data) -> None:
        self.last_content += data

    def generate_table(self, rows):
        """
        Generates from a list of rows a PrettyTable object.
        """
        table = PrettyTable(**self.kwargs)
        for row in self.rows:
            if len(row[0]) < self.max_row_width:
                appends = self.max_row_width - len(row[0])
                for i in range(1, appends):
                    row[0].append("-")

            if row[1]:
                self.make_fields_unique(row[0])
                table.field_names = row[0]
            else:
                table.add_row(row[0])
        return table

    def make_fields_unique(self, fields) -> None:
        """
        iterates over the row and make each field unique
        """
        for i in range(0, len(fields)):
            for j in range(i + 1, len(fields)):
                if fields[i] == fields[j]:
                    fields[j] += "'"


def from_html(html_code, **kwargs):
    """
    Generates a list of PrettyTables from a string of HTML code. Each <table> in
    the HTML becomes one PrettyTable object.
    """

    parser = TableHandler(**kwargs)
    parser.feed(html_code)
    return parser.tables


def from_html_one(html_code, **kwargs):
    """
    Generates a PrettyTables from a string of HTML code which contains only a
    single <table>
    """

    tables = from_html(html_code, **kwargs)
    try:
        assert len(tables) == 1
    except AssertionError:
        raise ValueError(
            "More than one <table> in provided HTML code. Use from_html instead."
        )
    return tables[0]<|MERGE_RESOLUTION|>--- conflicted
+++ resolved
@@ -1586,27 +1586,16 @@
             if options["border"]:
                 borders = len(widths) + 1
             else:
-<<<<<<< HEAD
-                if options['preserve_internal_border']:
+                if options["preserve_internal_border"]:
                     borders = len(widths)
                 else:
                     borders = 0
 
             # Subtract padding for each column and borders
-            min_width -= (sum([sum(self._get_padding_widths(options)) for _ in widths]) + borders)
-            # What is being scaled is content so we sum column widths
-=======
-                if options["preserve_internal_border"]:
-                    borders = len(widths) - 1
-                else:
-                    borders = 0
-
-            # substract padding for each column and borders
             min_width -= (
                 sum([sum(self._get_padding_widths(options)) for _ in widths]) + borders
             )
-            # what is being scaled is content so we sum column widths
->>>>>>> 61ee8772
+            # What is being scaled is content so we sum column widths
             content_width = sum(widths) or 1
 
             if content_width < min_width:
