--- conflicted
+++ resolved
@@ -134,14 +134,10 @@
         self.encoding = kwargs.get("encoding", "UTF-8")
 
         # Data
-<<<<<<< HEAD
-        self._field_names = []
-        self._rows = []
-        self._dividers = []
-=======
+
         self._field_names: list[str] = []
         self._rows: list[list] = []
->>>>>>> ed5d66c0
+        self._dividers: list[bool] = []
         self.align = {}
         self.valign = {}
         self.max_width = {}
@@ -571,15 +567,11 @@
         return self._rows[:]
 
     @property
-<<<<<<< HEAD
-    def dividers(self):
+    def dividers(self) -> list[bool]:
         return self._dividers[:]
 
-    @property
-    def xhtml(self):
-=======
+
     def xhtml(self) -> bool:
->>>>>>> ed5d66c0
         """Print <br/> tags if True, <br> tags if False"""
         return self._xhtml
 
@@ -1413,11 +1405,7 @@
         for row in rows:
             self.add_row(row)
 
-<<<<<<< HEAD
-    def add_row(self, row, *, divider=False):
-=======
-    def add_row(self, row) -> None:
->>>>>>> ed5d66c0
+    def add_row(self, row, *, divider=False) -> None:
 
         """Add a row to the table
 
