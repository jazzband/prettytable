--- conflicted
+++ resolved
@@ -1518,13 +1518,14 @@
             )
         del self._rows[row_index]
 
-<<<<<<< HEAD
-    def add_column(self, fieldname, column, align="c", valign="t", header_align=None):
-=======
     def add_column(
-        self, fieldname, column, align: str = "c", valign: str = "t"
+        self,
+        fieldname,
+        column,
+        align: str = "c",
+        valign: str = "t",
+        header_align: str = None,
     ) -> None:
->>>>>>> 409be53c
 
         """Add a column to the table.
 
