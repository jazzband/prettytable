--- conflicted
+++ resolved
@@ -8,12 +8,7 @@
 
     steps:
       - uses: actions/checkout@v3
-<<<<<<< HEAD
       - uses: actions/setup-python@v4
         with:
           python-version: "3.x"
-      - uses: pre-commit/action@v2.0.3
-=======
-      - uses: actions/setup-python@v3
-      - uses: pre-commit/action@v3.0.0
->>>>>>> 52da0c50
+      - uses: pre-commit/action@v3.0.0