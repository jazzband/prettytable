--- conflicted
+++ resolved
@@ -1937,7 +1937,6 @@
     def test_min_table_width(self, loops, fields, desired_width, border, internal_border):
         for col_width  in range(loops):
             x = prettytable.PrettyTable()
-<<<<<<< HEAD
             x.border = border
             x.preserve_internal_border = internal_border
             x.field_names = fields
@@ -1951,103 +1950,6 @@
             else:
                 assert ([len(x) for x in t.split('\n')] == [desired_width, desired_width, desired_width, desired_width, desired_width])
     
-=======
-            x.field_names = ["Test table"]
-            x.add_row(["X" * i])
-            desired_width = 20
-            x.min_table_width = desired_width
-            t = x.get_string()
-            print(t)
-            assert [len(x) for x in t.split("\n")] == [
-                desired_width,
-                desired_width,
-                desired_width,
-                desired_width,
-                desired_width,
-            ]
-
-    def test_odd_min_table_width_one_column(self):
-        for i in range(16):
-            x = prettytable.PrettyTable()
-            x.field_names = ["Test table"]
-            x.add_row(["X" * i])
-            desired_width = 21
-            x.min_table_width = desired_width
-            t = x.get_string()
-            print(t)
-            assert [len(x) for x in t.split("\n")] == [
-                desired_width,
-                desired_width,
-                desired_width,
-                desired_width,
-                desired_width,
-            ]
-
-    def test_even_min_table_width_two_column(self):
-        for i in range(18):
-            x = prettytable.PrettyTable()
-            x.field_names = ["Test table", "Test table 2"]
-            x.add_row(["X" * i, ""])
-            desired_width = 40
-            x.min_table_width = desired_width
-            t = x.get_string()
-            assert [len(x) for x in t.split("\n")] == [
-                desired_width,
-                desired_width,
-                desired_width,
-                desired_width,
-                desired_width,
-            ]
-
-    def test_odd_min_table_width_two_column(self):
-        for i in range(19):
-            x = prettytable.PrettyTable()
-            x.field_names = ["Test table", "Test table 2"]
-            x.add_row(["X" * i, ""])
-            desired_width = 41
-            x.min_table_width = desired_width
-            t = x.get_string()
-            assert [len(x) for x in t.split("\n")] == [
-                desired_width,
-                desired_width,
-                desired_width,
-                desired_width,
-                desired_width,
-            ]
-
-    def test_even_min_table_width_three_column(self):
-        for i in range(15):
-            x = prettytable.PrettyTable()
-            x.field_names = ["Test table", "Test col 2", "Test col 3"]
-            x.add_row(["X" * i, "", ""])
-            desired_width = 50
-            x.min_table_width = desired_width
-            t = x.get_string()
-            assert [len(x) for x in t.split("\n")] == [
-                desired_width,
-                desired_width,
-                desired_width,
-                desired_width,
-                desired_width,
-            ]
-
-    def test_odd_min_table_width_three_column(self):
-        for i in range(15):
-            x = prettytable.PrettyTable()
-            x.field_names = ["Test table", "Test col 2", "Test col 3"]
-            x.add_row(["X" * i, "", ""])
-            desired_width = 51
-            x.min_table_width = desired_width
-            t = x.get_string()
-            assert [len(x) for x in t.split("\n")] == [
-                desired_width,
-                desired_width,
-                desired_width,
-                desired_width,
-                desired_width,
-            ]
-
->>>>>>> 61ee8772
 
 class TestMaxTableWidth:
     def test_max_table_width(self):
