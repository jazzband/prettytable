import io
import random
import sqlite3
from math import e, pi, sqrt
from typing import Any, List

import pytest

import prettytable
from prettytable import (
    ALL,
    DEFAULT,
    DOUBLE_BORDER,
    FRAME,
    HEADER,
    MARKDOWN,
    MSWORD_FRIENDLY,
    NONE,
    ORGMODE,
    PLAIN_COLUMNS,
    RANDOM,
    PrettyTable,
    from_csv,
    from_db_cursor,
    from_html,
    from_html_one,
    from_json,
)
from prettytable.prettytable import FRAME


def helper_table(rows=3):
    t = PrettyTable(["Field 1", "Field 2", "Field 3"])
    v = 1
    for row in range(rows):
        # Some have spaces, some not, to help test padding columns of different widths
        t.add_row([f"value {v}", f"value{v+1}", f"value{v+2}"])
        v += 3
    return t


@pytest.fixture
def row_prettytable():
    # Row by row...
    row = PrettyTable()
    row.field_names = ["City name", "Area", "Population", "Annual Rainfall"]
    row.add_row(["Adelaide", 1295, 1158259, 600.5])
    row.add_row(["Brisbane", 5905, 1857594, 1146.4])
    row.add_row(["Darwin", 112, 120900, 1714.7])
    row.add_row(["Hobart", 1357, 205556, 619.5])
    row.add_row(["Sydney", 2058, 4336374, 1214.8])
    row.add_row(["Melbourne", 1566, 3806092, 646.9])
    row.add_row(["Perth", 5386, 1554769, 869.4])
    return row


@pytest.fixture
def col_prettytable():
    # Column by column...
    col = PrettyTable()
    col.add_column(
        "City name",
        [
            "Adelaide",
            "Brisbane",
            "Darwin",
            "Hobart",
            "Sydney",
            "Melbourne",
            "Perth",
        ],
    )
    col.add_column("Area", [1295, 5905, 112, 1357, 2058, 1566, 5386])
    col.add_column(
        "Population", [1158259, 1857594, 120900, 205556, 4336374, 3806092, 1554769]
    )
    col.add_column(
        "Annual Rainfall", [600.5, 1146.4, 1714.7, 619.5, 1214.8, 646.9, 869.4]
    )
    return col


@pytest.fixture
def mix_prettytable():
    # A mix of both!
    mix = PrettyTable()
    mix.field_names = ["City name", "Area"]
    mix.add_row(["Adelaide", 1295])
    mix.add_row(["Brisbane", 5905])
    mix.add_row(["Darwin", 112])
    mix.add_row(["Hobart", 1357])
    mix.add_row(["Sydney", 2058])
    mix.add_row(["Melbourne", 1566])
    mix.add_row(["Perth", 5386])
    mix.add_column(
        "Population", [1158259, 1857594, 120900, 205556, 4336374, 3806092, 1554769]
    )
    mix.add_column(
        "Annual Rainfall", [600.5, 1146.4, 1714.7, 619.5, 1214.8, 646.9, 869.4]
    )
    return mix


class TestBuildEquivalence:
    """Make sure that building a table row-by-row and column-by-column yield the same
    results"""

<<<<<<< HEAD
    def setUp(self):

        # Row by row...
        self.row = PrettyTable()
        self.row.field_names = ["City name", "Area", "Population", "Annual Rainfall"]
        self.row.add_row(["Adelaide", 1295, 1158259, 600.5])
        self.row.add_row(["Brisbane", 5905, 1857594, 1146.4])
        self.row.add_row(["Darwin", 112, 120900, 1714.7])
        self.row.add_row(["Hobart", 1357, 205556, 619.5])
        self.row.add_row(["Sydney", 2058, 4336374, 1214.8])
        self.row.add_row(["Melbourne", 1566, 3806092, 646.9])
        self.row.add_row(["Perth", 5386, 1554769, 869.4])

        # Column by column...
        self.col = PrettyTable()
        self.col.add_column(
            "City name",
            [
                "Adelaide",
                "Brisbane",
                "Darwin",
                "Hobart",
                "Sydney",
                "Melbourne",
                "Perth",
            ],
        )
        self.col.add_column("Area", [1295, 5905, 112, 1357, 2058, 1566, 5386])
        self.col.add_column(
            "Population", [1158259, 1857594, 120900, 205556, 4336374, 3806092, 1554769]
        )
        self.col.add_column(
            "Annual Rainfall", [600.5, 1146.4, 1714.7, 619.5, 1214.8, 646.9, 869.4]
        )

        # A mix of both!
        self.mix = PrettyTable()
        self.mix.field_names = ["City name", "Area"]
        self.mix.add_row(["Adelaide", 1295])
        self.mix.add_row(["Brisbane", 5905])
        self.mix.add_row(["Darwin", 112])
        self.mix.add_row(["Hobart", 1357])
        self.mix.add_row(["Sydney", 2058])
        self.mix.add_row(["Melbourne", 1566])
        self.mix.add_row(["Perth", 5386])
        self.mix.add_column(
            "Population", [1158259, 1857594, 120900, 205556, 4336374, 3806092, 1554769]
        )
        self.mix.add_column(
            "Annual Rainfall", [600.5, 1146.4, 1714.7, 619.5, 1214.8, 646.9, 869.4]
        )

    def testRowColEquivalenceASCII(self):

        assert self.row.get_string() == self.col.get_string()

    def testRowMixEquivalenceASCII(self):

        assert self.row.get_string() == self.mix.get_string()

    def testRowColEquivalenceHTML(self):

        assert self.row.get_html_string() == self.col.get_html_string()

    def testRowMixEquivalenceHTML(self):

        assert self.row.get_html_string() == self.mix.get_html_string()

    def testRowColEquivalenceLaTex(self):

        assert self.row.get_latex_string() == self.col.get_latex_string()

    def testRowMixEquivalenceLaTex(self):

        assert self.row.get_latex_string() == self.col.get_latex_string()


class DeleteColumnTest(unittest.TestCase):
    def testDeleteColumn(self):
=======
    @pytest.mark.parametrize(
        ["left_hand", "right_hand"],
        [
            (
                pytest.lazy_fixture("row_prettytable"),
                pytest.lazy_fixture("col_prettytable"),
            ),
            (
                pytest.lazy_fixture("row_prettytable"),
                pytest.lazy_fixture("mix_prettytable"),
            ),
        ],
    )
    def test_equivalence_ASCII(self, left_hand: PrettyTable, right_hand: PrettyTable):
        assert left_hand.get_string() == right_hand.get_string()

    @pytest.mark.parametrize(
        ["left_hand", "right_hand"],
        [
            (
                pytest.lazy_fixture("row_prettytable"),
                pytest.lazy_fixture("col_prettytable"),
            ),
            (
                pytest.lazy_fixture("row_prettytable"),
                pytest.lazy_fixture("mix_prettytable"),
            ),
        ],
    )
    def test_equivalence_HTML(self, left_hand: PrettyTable, right_hand: PrettyTable):
        assert left_hand.get_html_string() == right_hand.get_html_string()


class TestDeleteColumn:
    def test_delete_column(self):
>>>>>>> aee7281c
        with_del = PrettyTable()
        with_del.add_column("City name", ["Adelaide", "Brisbane", "Darwin"])
        with_del.add_column("Area", [1295, 5905, 112])
        with_del.add_column("Population", [1158259, 1857594, 120900])
        with_del.del_column("Area")

        without_row = PrettyTable()
        without_row.add_column("City name", ["Adelaide", "Brisbane", "Darwin"])
        without_row.add_column("Population", [1158259, 1857594, 120900])

        assert with_del.get_string() == without_row.get_string()

    def test_delete_illegal_column_raises_exception(self):
        table = PrettyTable()
        table.add_column("City name", ["Adelaide", "Brisbane", "Darwin"])

        with pytest.raises(Exception):
            table.del_column("City not-a-name")


@pytest.fixture(scope="function")
def field_name_less_table():
    x = PrettyTable()
    x.add_row(["Adelaide", 1295, 1158259, 600.5])
    x.add_row(["Brisbane", 5905, 1857594, 1146.4])
    x.add_row(["Darwin", 112, 120900, 1714.7])
    x.add_row(["Hobart", 1357, 205556, 619.5])
    x.add_row(["Sydney", 2058, 4336374, 1214.8])
    x.add_row(["Melbourne", 1566, 3806092, 646.9])
    x.add_row(["Perth", 5386, 1554769, 869.4])
    return x


class TestFieldNameLessTable:

    """Make sure that building and stringing a table with no fieldnames works fine"""

    def test_can_string_ASCII(self, field_name_less_table: prettytable):
        output = field_name_less_table.get_string()
        assert "|  Field 1  | Field 2 | Field 3 | Field 4 |" in output
        assert "|  Adelaide |   1295  | 1158259 |  600.5  |" in output

    def test_can_sring_HTML(self, field_name_less_table: prettytable):
        output = field_name_less_table.get_html_string()
        assert "<th>Field 1</th>" in output
        assert "<td>Adelaide</td>" in output

<<<<<<< HEAD
    def testCanStringLaTex(self):
        output = self.x.get_latex_string()
        assert "Field 1 & Field 2 & Field 3 & Field 4 \\\\" in output
        assert "Adelaide & 1295 & 1158259 & 600.5 \\\\" in output

    def testAddFieldNamesLater(self):
        self.x.field_names = ["City name", "Area", "Population", "Annual Rainfall"]
        assert "City name | Area | Population | Annual Rainfall" in self.x.get_string()

=======
    def test_ddd_field_names_later(self, field_name_less_table: prettytable):
        field_name_less_table.field_names = [
            "City name",
            "Area",
            "Population",
            "Annual Rainfall",
        ]
        assert (
            "City name | Area | Population | Annual Rainfall"
            in field_name_less_table.get_string()
        )
>>>>>>> aee7281c


@pytest.fixture(scope="function")
def city_data_prettytable():
    """Just build the Australian capital city data example table."""
    pt = PrettyTable(["City name", "Area", "Population", "Annual Rainfall"])
    pt.add_row(["Adelaide", 1295, 1158259, 600.5])
    pt.add_row(["Brisbane", 5905, 1857594, 1146.4])
    pt.add_row(["Darwin", 112, 120900, 1714.7])
    pt.add_row(["Hobart", 1357, 205556, 619.5])
    pt.add_row(["Sydney", 2058, 4336374, 1214.8])
    pt.add_row(["Melbourne", 1566, 3806092, 646.9])
    pt.add_row(["Perth", 5386, 1554769, 869.4])
    return pt


@pytest.fixture(scope="function")
def city_data_from_csv():
    csv_string = """City name, Area, Population, Annual Rainfall
    Sydney, 2058, 4336374, 1214.8
    Melbourne, 1566, 3806092, 646.9
    Brisbane, 5905, 1857594, 1146.4
    Perth, 5386, 1554769, 869.4
    Adelaide, 1295, 1158259, 600.5
    Hobart, 1357, 205556, 619.5
    Darwin, 0112, 120900, 1714.7"""
    csv_fp = io.StringIO(csv_string)
    return from_csv(csv_fp)


class TestOptionOverride:

    """Make sure all options are properly overwritten by get_string."""

    def test_border(self, city_data_prettytable: prettytable):
        default = city_data_prettytable.get_string()
        override = city_data_prettytable.get_string(border=False)
        assert default != override

    def test_header(self, city_data_prettytable):
        default = city_data_prettytable.get_string()
        override = city_data_prettytable.get_string(header=False)
        assert default != override

    def test_hrules_all(self, city_data_prettytable):
        default = city_data_prettytable.get_string()
        override = city_data_prettytable.get_string(hrules=ALL)
        assert default != override

    def test_hrules_none(self, city_data_prettytable):
        default = city_data_prettytable.get_string()
        override = city_data_prettytable.get_string(hrules=NONE)
        assert default != override


class TestOptionAttribute:

    """Make sure all options which have an attribute interface work as they should.
    Also make sure option settings are copied correctly when a table is cloned by
    slicing."""

    def test_set_for_all_columns(self, city_data_prettytable):
        city_data_prettytable.field_names = sorted(city_data_prettytable.field_names)
        city_data_prettytable.align = "l"
        city_data_prettytable.max_width = 10
        city_data_prettytable.start = 2
        city_data_prettytable.end = 4
        city_data_prettytable.sortby = "Area"
        city_data_prettytable.reversesort = True
        city_data_prettytable.header = True
        city_data_prettytable.border = False
        city_data_prettytable.hrules = True
        city_data_prettytable.int_format = "4"
        city_data_prettytable.float_format = "2.2"
        city_data_prettytable.padding_width = 2
        city_data_prettytable.left_padding_width = 2
        city_data_prettytable.right_padding_width = 2
        city_data_prettytable.vertical_char = "!"
        city_data_prettytable.horizontal_char = "~"
        city_data_prettytable.junction_char = "*"
        city_data_prettytable.top_junction_char = "@"
        city_data_prettytable.bottom_junction_char = "#"
        city_data_prettytable.right_junction_char = "$"
        city_data_prettytable.left_junction_char = "%"
        city_data_prettytable.top_right_junction_char = "^"
        city_data_prettytable.top_left_junction_char = "&"
        city_data_prettytable.bottom_right_junction_char = "("
        city_data_prettytable.bottom_left_junction_char = ")"
        city_data_prettytable.format = True
        city_data_prettytable.attributes = {"class": "prettytable"}
        assert (
            city_data_prettytable.get_string() == city_data_prettytable[:].get_string()
        )

    def test_set_for_one_column(self, city_data_prettytable):
        city_data_prettytable.align["Rainfall"] = "l"
        city_data_prettytable.max_width["Name"] = 10
        city_data_prettytable.int_format["Population"] = "4"
        city_data_prettytable.float_format["Area"] = "2.2"
        assert (
            city_data_prettytable.get_string() == city_data_prettytable[:].get_string()
        )


@pytest.fixture(scope="module")
def db_cursor():
    conn = sqlite3.connect(":memory:")
    cur = conn.cursor()
    yield cur
    cur.close()
    conn.close()


@pytest.fixture(scope="module")
def init_db(db_cursor):
    db_cursor.execute(
        "CREATE TABLE cities "
        "(name TEXT, area INTEGER, population INTEGER, rainfall REAL)"
    )
    db_cursor.execute('INSERT INTO cities VALUES ("Adelaide", 1295, 1158259, 600.5)')
    db_cursor.execute('INSERT INTO cities VALUES ("Brisbane", 5905, 1857594, 1146.4)')
    db_cursor.execute('INSERT INTO cities VALUES ("Darwin", 112, 120900, 1714.7)')
    db_cursor.execute('INSERT INTO cities VALUES ("Hobart", 1357, 205556, 619.5)')
    db_cursor.execute('INSERT INTO cities VALUES ("Sydney", 2058, 4336374, 1214.8)')
    db_cursor.execute('INSERT INTO cities VALUES ("Melbourne", 1566, 3806092, 646.9)')
    db_cursor.execute('INSERT INTO cities VALUES ("Perth", 5386, 1554769, 869.4)')
    yield
    db_cursor.execute("DROP TABLE cities")


class TestBasic:
    """Some very basic tests."""

    def _test_no_blank_lines(self, table: prettytable):
        string = table.get_string()
        lines = string.split("\n")
        assert "" not in lines

    def _test_all_lenght_equal(self, table: prettytable):
        string = table.get_string()
        lines = string.split("\n")
        lengths = [len(line) for line in lines]
        lengths = set(lengths)
        assert len(lengths) == 1

    def test_no_blank_lines(self, city_data_prettytable):
        """No table should ever have blank lines in it."""
        self._test_no_blank_lines(city_data_prettytable)

    def test_all_lengths_equal(self, city_data_prettytable):
        """All lines in a table should be of the same length."""
        self._test_all_lenght_equal(city_data_prettytable)

    def test_no_blank_lines_with_title(self, city_data_prettytable: PrettyTable):
        """No table should ever have blank lines in it."""
        city_data_prettytable.title = "My table"
        self._test_no_blank_lines(city_data_prettytable)

    def test_all_lengths_equal_with_title(self, city_data_prettytable: PrettyTable):
        """All lines in a table should be of the same length."""
        city_data_prettytable.title = "My table"
        self._test_all_lenght_equal(city_data_prettytable)

    def test_no_blank_lines_without_border(self, city_data_prettytable: PrettyTable):
        """No table should ever have blank lines in it."""
        city_data_prettytable.border = False
        self._test_no_blank_lines(city_data_prettytable)

    def test_all_lengths_equal_without_border(self, city_data_prettytable: PrettyTable):
        """All lines in a table should be of the same length."""
        city_data_prettytable.border = False
        self._test_all_lenght_equal(city_data_prettytable)

    def test_no_blank_lines_without_header(self, city_data_prettytable: PrettyTable):
        """No table should ever have blank lines in it."""
        city_data_prettytable.header = False
        self._test_no_blank_lines(city_data_prettytable)

    def test_all_lengths_equal_without_header(self, city_data_prettytable: PrettyTable):
        """All lines in a table should be of the same length."""
        city_data_prettytable.header = False
        self._test_all_lenght_equal(city_data_prettytable)

    def test_no_blank_lines_with_hrules_none(self, city_data_prettytable: PrettyTable):
        """No table should ever have blank lines in it."""
        city_data_prettytable.hrules = NONE
        self._test_no_blank_lines(city_data_prettytable)

    def test_all_lengths_equal_with_hrules_none(
        self, city_data_prettytable: PrettyTable
    ):
        """All lines in a table should be of the same length."""
        city_data_prettytable.hrules = NONE
        self._test_all_lenght_equal(city_data_prettytable)

    def test_no_blank_lines_with_hrules_all(self, city_data_prettytable: PrettyTable):
        """No table should ever have blank lines in it."""
        city_data_prettytable.hrules = ALL
        self._test_no_blank_lines(city_data_prettytable)

    def test_all_lengths_equal_with_hrules_all(
        self, city_data_prettytable: PrettyTable
    ):
        """All lines in a table should be of the same length."""
        city_data_prettytable.hrules = ALL
        self._test_all_lenght_equal(city_data_prettytable)

    def test_no_blank_lines_with_style_msword(self, city_data_prettytable: PrettyTable):
        """No table should ever have blank lines in it."""
        city_data_prettytable.set_style(MSWORD_FRIENDLY)
        self._test_no_blank_lines(city_data_prettytable)

    def test_all_lengths_equal_with_style_msword(
        self, city_data_prettytable: PrettyTable
    ):
        """All lines in a table should be of the same length."""
        city_data_prettytable.set_style(MSWORD_FRIENDLY)
        self._test_all_lenght_equal(city_data_prettytable)

    def test_no_blank_lines_with_int_format(self, city_data_prettytable: PrettyTable):
        """No table should ever have blank lines in it."""
        city_data_prettytable.int_format = "04"
        self._test_no_blank_lines(city_data_prettytable)

    def test_all_lengths_equal_with_int_format(
        self, city_data_prettytable: PrettyTable
    ):
        """All lines in a table should be of the same length."""
        city_data_prettytable.int_format = "04"
        self._test_all_lenght_equal(city_data_prettytable)

    def test_no_blank_lines_with_float_format(self, city_data_prettytable: PrettyTable):
        """No table should ever have blank lines in it."""
        city_data_prettytable.float_format = "6.2f"
        self._test_no_blank_lines(city_data_prettytable)

    def test_all_lengths_equal_with_float_format(
        self, city_data_prettytable: PrettyTable
    ):
        """All lines in a table should be of the same length."""
        city_data_prettytable.float_format = "6.2f"
        self._test_all_lenght_equal(city_data_prettytable)

    def test_no_blank_lines_from_csv(self, city_data_from_csv: PrettyTable):
        """No table should ever have blank lines in it."""
        self._test_no_blank_lines(city_data_from_csv)

    def test_all_lengths_equal_from_csv(self, city_data_from_csv: PrettyTable):
        """All lines in a table should be of the same length."""
        self._test_all_lenght_equal(city_data_from_csv)

    @pytest.mark.usefixtures("init_db")
    def test_no_blank_lines_from_db(self, db_cursor):
        """No table should ever have blank lines in it."""
        db_cursor.execute("SELECT * FROM cities")
        pt = from_db_cursor(db_cursor)
        self._test_no_blank_lines(pt)

    @pytest.mark.usefixtures("init_db")
    def test_all_lengths_equal_from_db(self, db_cursor):
        """No table should ever have blank lines in it."""
        db_cursor.execute("SELECT * FROM cities")
        pt = from_db_cursor(db_cursor)
        self._test_all_lenght_equal(pt)


class TestEmptyTable:
    """Make sure the print_empty option works"""

    def test_print_empty_true(self, city_data_prettytable: PrettyTable):
        empty_pt = PrettyTable()
        empty_pt.field_names = ["City name", "Area", "Population", "Annual Rainfall"]

        assert empty_pt.get_string(print_empty=True) != ""
        assert empty_pt.get_string(
            print_empty=True
        ) != city_data_prettytable.get_string(print_empty=True)

    def test_print_empty_false(self, city_data_prettytable: PrettyTable):
        empty_pt = PrettyTable()
        empty_pt.field_names = ["City name", "Area", "Population", "Annual Rainfall"]

        assert empty_pt.get_string(print_empty=False) == ""
        assert empty_pt.get_string(
            print_empty=False
        ) != city_data_prettytable.get_string(print_empty=False)

    def test_interaction_with_border(self):
        empty_pt = PrettyTable()
        empty_pt.field_names = ["City name", "Area", "Population", "Annual Rainfall"]

        assert empty_pt.get_string(border=False, print_empty=True) == ""


class TestSlicing:
    def test_slice_all(self, city_data_prettytable: PrettyTable):
        sliced_pt = city_data_prettytable[:]
        assert city_data_prettytable.get_string() == sliced_pt.get_string()

    def test_slice_first_two_rows(self, city_data_prettytable: PrettyTable):
        sliced_pt = city_data_prettytable[0:2]
        string = sliced_pt.get_string()
        assert len(string.split("\n")) == 6
        assert "Adelaide" in string
        assert "Brisbane" in string
        assert "Melbourne" not in string
        assert "Perth" not in string

    def test_slice_last_two_rows(self, city_data_prettytable: PrettyTable):
        sliced_pt = city_data_prettytable[-2:]
        string = sliced_pt.get_string()
        assert len(string.split("\n")) == 6
        assert "Adelaide" not in string
        assert "Brisbane" not in string
        assert "Melbourne" in string
        assert "Perth" in string


class TestSorting:
    def test_sort_by_different_per_columns(self, city_data_prettytable: PrettyTable):
        city_data_prettytable.sortby = city_data_prettytable.field_names[0]
        old = city_data_prettytable.get_string()
        for field in city_data_prettytable.field_names[1:]:
            city_data_prettytable.sortby = field
            new = city_data_prettytable.get_string()
            assert new != old

    def test_reverse_sort(self, city_data_prettytable: PrettyTable):
        for field in city_data_prettytable.field_names:
            city_data_prettytable.sortby = field
            city_data_prettytable.reversesort = False
            forward = city_data_prettytable.get_string()
            city_data_prettytable.reversesort = True
            backward = city_data_prettytable.get_string()
            forward_lines = forward.split("\n")[2:]  # Discard header lines
            backward_lines = backward.split("\n")[2:]
            backward_lines.reverse()
            assert forward_lines == backward_lines

    def test_sort_key(self, city_data_prettytable: PrettyTable):
        # Test sorting by length of city name
        def key(vals):
            vals[0] = len(vals[0])
            return vals

        city_data_prettytable.sortby = "City name"
        city_data_prettytable.sort_key = key
        assert (
            city_data_prettytable.get_string().strip()
            == """
+-----------+------+------------+-----------------+
| City name | Area | Population | Annual Rainfall |
+-----------+------+------------+-----------------+
|   Perth   | 5386 |  1554769   |      869.4      |
|   Darwin  | 112  |   120900   |      1714.7     |
|   Hobart  | 1357 |   205556   |      619.5      |
|   Sydney  | 2058 |  4336374   |      1214.8     |
|  Adelaide | 1295 |  1158259   |      600.5      |
|  Brisbane | 5905 |  1857594   |      1146.4     |
| Melbourne | 1566 |  3806092   |      646.9      |
+-----------+------+------------+-----------------+
""".strip()
        )

    def test_sort_slice(self):
        """Make sure sorting and slicing interact in the expected way"""
        x = PrettyTable(["Foo"])
        for i in range(20, 0, -1):
            x.add_row([i])
        newstyle = x.get_string(sortby="Foo", end=10)
        assert "10" in newstyle
        assert "20" not in newstyle
        oldstyle = x.get_string(sortby="Foo", end=10, oldsortslice=True)
        assert "10" not in oldstyle
        assert "20" in oldstyle


@pytest.fixture(scope="function")
def float_pt():
    pt = PrettyTable(["Constant", "Value"])
    pt.add_row(["Pi", pi])
    pt.add_row(["e", e])
    pt.add_row(["sqrt(2)", sqrt(2)])
    return pt


class TestFloatFormat:
    def test_no_decimals(self, float_pt: PrettyTable):
        float_pt.float_format = ".0f"
        float_pt.caching = False
        assert "." not in float_pt.get_string()

    def test_round_to_5DP(self, float_pt: PrettyTable):
        float_pt.float_format = ".5f"
        string = float_pt.get_string()
        assert "3.14159" in string
        assert "3.141592" not in string
        assert "2.71828" in string
        assert "2.718281" not in string
        assert "2.718282" not in string
        assert "1.41421" in string
        assert "1.414213" not in string

    def test_pad_with_2Zeroes(self, float_pt: PrettyTable):
        float_pt.float_format = "06.2f"
        string = float_pt.get_string()
        assert "003.14" in string
        assert "002.72" in string
        assert "001.41" in string


class TestBreakLine:
    @pytest.mark.parametrize(
        ["rows", "hrule", "expected_result"],
        [
            (
                [["value 1", "value2\nsecond line"], ["value 3", "value4"]],
                ALL,
                """
+---------+-------------+
| Field 1 |   Field 2   |
+---------+-------------+
| value 1 |    value2   |
|         | second line |
+---------+-------------+
| value 3 |    value4   |
+---------+-------------+
""",
            ),
            (
                [
                    ["value 1", "value2\nsecond line"],
                    ["value 3\n\nother line", "value4\n\n\nvalue5"],
                ],
                ALL,
                """
+------------+-------------+
|  Field 1   |   Field 2   |
+------------+-------------+
|  value 1   |    value2   |
|            | second line |
+------------+-------------+
|  value 3   |    value4   |
|            |             |
| other line |             |
|            |    value5   |
+------------+-------------+
""",
            ),
            (
                [
                    ["value 1", "value2\nsecond line"],
                    ["value 3\n\nother line", "value4\n\n\nvalue5"],
                ],
                FRAME,
                """
+------------+-------------+
|  Field 1   |   Field 2   |
+------------+-------------+
|  value 1   |    value2   |
|            | second line |
|  value 3   |    value4   |
|            |             |
| other line |             |
|            |    value5   |
+------------+-------------+
""",
            ),
        ],
    )
    def test_break_line_ASCII(
        self, rows: List[List[Any]], hrule: int, expected_result: str
    ):
        t = PrettyTable(["Field 1", "Field 2"])
        for row in rows:
            t.add_row(row)
        result = t.get_string(hrules=hrule)
        assert result.strip() == expected_result.strip()

    def test_break_line_HTML(self):
        t = PrettyTable(["Field 1", "Field 2"])
        t.add_row(["value 1", "value2\nsecond line"])
        t.add_row(["value 3", "value4"])
        result = t.get_html_string(hrules=ALL)
        assert (
            result.strip()
            == """
<table>
    <thead>
        <tr>
            <th>Field 1</th>
            <th>Field 2</th>
        </tr>
    </thead>
    <tbody>
        <tr>
            <td>value 1</td>
            <td>value2<br>second line</td>
        </tr>
        <tr>
            <td>value 3</td>
            <td>value4</td>
        </tr>
    </tbody>
</table>
""".strip()
        )


class TestAnsiWidth:
    colored = "\033[31mC\033[32mO\033[31mL\033[32mO\033[31mR\033[32mE\033[31mD\033[0m"

    def test_color(self):
        t = PrettyTable(["Field 1", "Field 2"])
        t.add_row([self.colored, self.colored])
        t.add_row(["nothing", "neither"])
        result = t.get_string()
        assert (
            result.strip()
            == f"""
+---------+---------+
| Field 1 | Field 2 |
+---------+---------+
| {self.colored} | {self.colored} |
| nothing | neither |
+---------+---------+
""".strip()
        )

    def test_reset(self):
        t = PrettyTable(["Field 1", "Field 2"])
        t.add_row(["abc def\033(B", "\033[31mabc def\033[m"])
        t.add_row(["nothing", "neither"])
        result = t.get_string()
        assert (
            result.strip()
            == """
+---------+---------+
| Field 1 | Field 2 |
+---------+---------+
| abc def\033(B | \033[31mabc def\033[m |
| nothing | neither |
+---------+---------+
""".strip()
        )


class TestFromDB:
    @pytest.mark.usefixtures("init_db")
    def test_non_select_cursor(self, db_cursor):
        db_cursor.execute(
            'INSERT INTO cities VALUES ("Adelaide", 1295, 1158259, 600.5)'
        )
        assert from_db_cursor(db_cursor) is None


class TestJSONOutput:
    def test_JSON_output(self):
        t = helper_table()
        result = t.get_json_string()
        assert (
            result.strip()
            == """
[
    [
        "Field 1",
        "Field 2",
        "Field 3"
    ],
    {
        "Field 1": "value 1",
        "Field 2": "value2",
        "Field 3": "value3"
    },
    {
        "Field 1": "value 4",
        "Field 2": "value5",
        "Field 3": "value6"
    },
    {
        "Field 1": "value 7",
        "Field 2": "value8",
        "Field 3": "value9"
    }
]""".strip()
        )

    def test_JSON_output_options(self):
        t = helper_table()
        result = t.get_json_string(header=False, indent=None, separators=(",", ":"))
        assert (
            result
            == """[{"Field 1":"value 1","Field 2":"value2","Field 3":"value3"},"""
            """{"Field 1":"value 4","Field 2":"value5","Field 3":"value6"},"""
            """{"Field 1":"value 7","Field 2":"value8","Field 3":"value9"}]"""
        )


class TestHtmlOutput:
    def test_HtmlOutput(self):
        t = helper_table()
        result = t.get_html_string()
        assert (
            result.strip()
            == """
<table>
    <thead>
        <tr>
            <th>Field 1</th>
            <th>Field 2</th>
            <th>Field 3</th>
        </tr>
    </thead>
    <tbody>
        <tr>
            <td>value 1</td>
            <td>value2</td>
            <td>value3</td>
        </tr>
        <tr>
            <td>value 4</td>
            <td>value5</td>
            <td>value6</td>
        </tr>
        <tr>
            <td>value 7</td>
            <td>value8</td>
            <td>value9</td>
        </tr>
    </tbody>
</table>
""".strip()
        )

    def test_HtmlOutputFormatted(self):
        t = helper_table()
        result = t.get_html_string(format=True)
        assert (
            result.strip()
            == """
<table frame="box" rules="cols">
    <thead>
        <tr>
            <th style="padding-left: 1em; padding-right: 1em; text-align: center">Field 1</th>
            <th style="padding-left: 1em; padding-right: 1em; text-align: center">Field 2</th>
            <th style="padding-left: 1em; padding-right: 1em; text-align: center">Field 3</th>
        </tr>
    </thead>
    <tbody>
        <tr>
            <td style="padding-left: 1em; padding-right: 1em; text-align: center; vertical-align: top">value 1</td>
            <td style="padding-left: 1em; padding-right: 1em; text-align: center; vertical-align: top">value2</td>
            <td style="padding-left: 1em; padding-right: 1em; text-align: center; vertical-align: top">value3</td>
        </tr>
        <tr>
            <td style="padding-left: 1em; padding-right: 1em; text-align: center; vertical-align: top">value 4</td>
            <td style="padding-left: 1em; padding-right: 1em; text-align: center; vertical-align: top">value5</td>
            <td style="padding-left: 1em; padding-right: 1em; text-align: center; vertical-align: top">value6</td>
        </tr>
        <tr>
            <td style="padding-left: 1em; padding-right: 1em; text-align: center; vertical-align: top">value 7</td>
            <td style="padding-left: 1em; padding-right: 1em; text-align: center; vertical-align: top">value8</td>
            <td style="padding-left: 1em; padding-right: 1em; text-align: center; vertical-align: top">value9</td>
        </tr>
    </tbody>
</table>
""".strip()  # noqa: E501
        )


class TestPositionalJunctions:
    """Verify different cases for positional-junction characters"""

    def test_Default(self, city_data_prettytable: PrettyTable):
        city_data_prettytable.set_style(DOUBLE_BORDER)

        assert (
            city_data_prettytable.get_string().strip()
            == """
╔═══════════╦══════╦════════════╦═════════════════╗
║ City name ║ Area ║ Population ║ Annual Rainfall ║
╠═══════════╬══════╬════════════╬═════════════════╣
║  Adelaide ║ 1295 ║  1158259   ║      600.5      ║
║  Brisbane ║ 5905 ║  1857594   ║      1146.4     ║
║   Darwin  ║ 112  ║   120900   ║      1714.7     ║
║   Hobart  ║ 1357 ║   205556   ║      619.5      ║
║   Sydney  ║ 2058 ║  4336374   ║      1214.8     ║
║ Melbourne ║ 1566 ║  3806092   ║      646.9      ║
║   Perth   ║ 5386 ║  1554769   ║      869.4      ║
╚═══════════╩══════╩════════════╩═════════════════╝""".strip()
        )

    def test_NoHeader(self, city_data_prettytable: PrettyTable):
        city_data_prettytable.set_style(DOUBLE_BORDER)
        city_data_prettytable.header = False

        assert (
            city_data_prettytable.get_string().strip()
            == """
╔═══════════╦══════╦═════════╦════════╗
║  Adelaide ║ 1295 ║ 1158259 ║ 600.5  ║
║  Brisbane ║ 5905 ║ 1857594 ║ 1146.4 ║
║   Darwin  ║ 112  ║  120900 ║ 1714.7 ║
║   Hobart  ║ 1357 ║  205556 ║ 619.5  ║
║   Sydney  ║ 2058 ║ 4336374 ║ 1214.8 ║
║ Melbourne ║ 1566 ║ 3806092 ║ 646.9  ║
║   Perth   ║ 5386 ║ 1554769 ║ 869.4  ║
╚═══════════╩══════╩═════════╩════════╝""".strip()
        )

    def test_WithTitle(self, city_data_prettytable: PrettyTable):
        city_data_prettytable.set_style(DOUBLE_BORDER)
        city_data_prettytable.title = "Title"

        assert (
            city_data_prettytable.get_string().strip()
            == """
╔═════════════════════════════════════════════════╗
║                      Title                      ║
╠═══════════╦══════╦════════════╦═════════════════╣
║ City name ║ Area ║ Population ║ Annual Rainfall ║
╠═══════════╬══════╬════════════╬═════════════════╣
║  Adelaide ║ 1295 ║  1158259   ║      600.5      ║
║  Brisbane ║ 5905 ║  1857594   ║      1146.4     ║
║   Darwin  ║ 112  ║   120900   ║      1714.7     ║
║   Hobart  ║ 1357 ║   205556   ║      619.5      ║
║   Sydney  ║ 2058 ║  4336374   ║      1214.8     ║
║ Melbourne ║ 1566 ║  3806092   ║      646.9      ║
║   Perth   ║ 5386 ║  1554769   ║      869.4      ║
╚═══════════╩══════╩════════════╩═════════════════╝""".strip()
        )

    def test_WithTitleNoHeader(self, city_data_prettytable: PrettyTable):
        city_data_prettytable.set_style(DOUBLE_BORDER)
        city_data_prettytable.title = "Title"
        city_data_prettytable.header = False
        assert (
            city_data_prettytable.get_string().strip()
            == """
╔═════════════════════════════════════╗
║                Title                ║
╠═══════════╦══════╦═════════╦════════╣
║  Adelaide ║ 1295 ║ 1158259 ║ 600.5  ║
║  Brisbane ║ 5905 ║ 1857594 ║ 1146.4 ║
║   Darwin  ║ 112  ║  120900 ║ 1714.7 ║
║   Hobart  ║ 1357 ║  205556 ║ 619.5  ║
║   Sydney  ║ 2058 ║ 4336374 ║ 1214.8 ║
║ Melbourne ║ 1566 ║ 3806092 ║ 646.9  ║
║   Perth   ║ 5386 ║ 1554769 ║ 869.4  ║
╚═══════════╩══════╩═════════╩════════╝""".strip()
        )

    def test_HruleAll(self, city_data_prettytable: PrettyTable):
        city_data_prettytable.set_style(DOUBLE_BORDER)
        city_data_prettytable.title = "Title"
        city_data_prettytable.hrules = ALL
        assert (
            city_data_prettytable.get_string().strip()
            == """
╔═════════════════════════════════════════════════╗
║                      Title                      ║
╠═══════════╦══════╦════════════╦═════════════════╣
║ City name ║ Area ║ Population ║ Annual Rainfall ║
╠═══════════╬══════╬════════════╬═════════════════╣
║  Adelaide ║ 1295 ║  1158259   ║      600.5      ║
╠═══════════╬══════╬════════════╬═════════════════╣
║  Brisbane ║ 5905 ║  1857594   ║      1146.4     ║
╠═══════════╬══════╬════════════╬═════════════════╣
║   Darwin  ║ 112  ║   120900   ║      1714.7     ║
╠═══════════╬══════╬════════════╬═════════════════╣
║   Hobart  ║ 1357 ║   205556   ║      619.5      ║
╠═══════════╬══════╬════════════╬═════════════════╣
║   Sydney  ║ 2058 ║  4336374   ║      1214.8     ║
╠═══════════╬══════╬════════════╬═════════════════╣
║ Melbourne ║ 1566 ║  3806092   ║      646.9      ║
╠═══════════╬══════╬════════════╬═════════════════╣
║   Perth   ║ 5386 ║  1554769   ║      869.4      ║
╚═══════════╩══════╩════════════╩═════════════════╝""".strip()
        )

    def test_VrulesNone(self, city_data_prettytable: PrettyTable):
        city_data_prettytable.set_style(DOUBLE_BORDER)
        city_data_prettytable.vrules = NONE
        assert (
            city_data_prettytable.get_string().strip()
            == "═══════════════════════════════════════════════════\n"
            "  City name   Area   Population   Annual Rainfall  \n"
            "═══════════════════════════════════════════════════\n"
            "   Adelaide   1295    1158259          600.5       \n"
            "   Brisbane   5905    1857594          1146.4      \n"
            "    Darwin    112      120900          1714.7      \n"
            "    Hobart    1357     205556          619.5       \n"
            "    Sydney    2058    4336374          1214.8      \n"
            "  Melbourne   1566    3806092          646.9       \n"
            "    Perth     5386    1554769          869.4       \n"
            "═══════════════════════════════════════════════════".strip()
        )

    def test_VrulesFrameWithTitle(self, city_data_prettytable: PrettyTable):
        city_data_prettytable.set_style(DOUBLE_BORDER)
        city_data_prettytable.vrules = FRAME
        city_data_prettytable.title = "Title"
        assert (
            city_data_prettytable.get_string().strip()
            == """
╔═════════════════════════════════════════════════╗
║                      Title                      ║
╠═════════════════════════════════════════════════╣
║ City name   Area   Population   Annual Rainfall ║
╠═════════════════════════════════════════════════╣
║  Adelaide   1295    1158259          600.5      ║
║  Brisbane   5905    1857594          1146.4     ║
║   Darwin    112      120900          1714.7     ║
║   Hobart    1357     205556          619.5      ║
║   Sydney    2058    4336374          1214.8     ║
║ Melbourne   1566    3806092          646.9      ║
║   Perth     5386    1554769          869.4      ║
╚═════════════════════════════════════════════════╝""".strip()
        )


class TestStyle:
    @pytest.mark.parametrize(
        "style, expected",
        [
            pytest.param(
                DEFAULT,
                """
+---------+---------+---------+
| Field 1 | Field 2 | Field 3 |
+---------+---------+---------+
| value 1 |  value2 |  value3 |
| value 4 |  value5 |  value6 |
| value 7 |  value8 |  value9 |
+---------+---------+---------+
""",
                id="DEFAULT",
            ),
            pytest.param(
                MARKDOWN,
                """
| Field 1 | Field 2 | Field 3 |
|---------|---------|---------|
| value 1 |  value2 |  value3 |
| value 4 |  value5 |  value6 |
| value 7 |  value8 |  value9 |
""",
                id="MARKDOWN",
            ),
            pytest.param(
                MSWORD_FRIENDLY,
                """
| Field 1 | Field 2 | Field 3 |
| value 1 |  value2 |  value3 |
| value 4 |  value5 |  value6 |
| value 7 |  value8 |  value9 |
""",
                id="MSWORD_FRIENDLY",
            ),
            pytest.param(
                ORGMODE,
                """
|---------+---------+---------|
| Field 1 | Field 2 | Field 3 |
|---------+---------+---------|
| value 1 |  value2 |  value3 |
| value 4 |  value5 |  value6 |
| value 7 |  value8 |  value9 |
|---------+---------+---------|
""",
                id="ORGMODE",
            ),
            pytest.param(
                PLAIN_COLUMNS,
                """
Field 1        Field 2        Field 3        
value 1         value2         value3        
value 4         value5         value6        
value 7         value8         value9
""",  # noqa: W291
                id="PLAIN_COLUMNS",
            ),
            pytest.param(
                RANDOM,
                """
'^^^^^^^^^^^'^^^^^^^^^^'^^^^^^^^^^'
%    value 1%    value2%    value3%
'^^^^^^^^^^^'^^^^^^^^^^'^^^^^^^^^^'
%    value 4%    value5%    value6%
'^^^^^^^^^^^'^^^^^^^^^^'^^^^^^^^^^'
%    value 7%    value8%    value9%
'^^^^^^^^^^^'^^^^^^^^^^'^^^^^^^^^^'
""",
                id="RANDOM",
            ),
            pytest.param(
                DOUBLE_BORDER,
                """
╔═════════╦═════════╦═════════╗
║ Field 1 ║ Field 2 ║ Field 3 ║
╠═════════╬═════════╬═════════╣
║ value 1 ║  value2 ║  value3 ║
║ value 4 ║  value5 ║  value6 ║
║ value 7 ║  value8 ║  value9 ║
╚═════════╩═════════╩═════════╝
""",
            ),
        ],
    )
    def test_style(self, style, expected):
        # Arrange
        t = helper_table()
        random.seed(1234)

        # Act
        t.set_style(style)

        # Assert
        result = t.get_string()
        assert result.strip() == expected.strip()

    def test_style_invalid(self):
        # Arrange
        t = helper_table()

        # Act / Assert
        # This is an hrule style, not a table style
        with pytest.raises(Exception):
            t.set_style(ALL)


class TestCsvOutput:
    def test_csv_output(self):
        t = helper_table()
        assert t.get_csv_string(delimiter="\t", header=False) == (
            "value 1\tvalue2\tvalue3\r\n"
            "value 4\tvalue5\tvalue6\r\n"
            "value 7\tvalue8\tvalue9\r\n"
        )
        assert t.get_csv_string() == (
            "Field 1,Field 2,Field 3\r\n"
            "value 1,value2,value3\r\n"
            "value 4,value5,value6\r\n"
            "value 7,value8,value9\r\n"
        )


<<<<<<< HEAD
class LatexOutputTests(unittest.TestCase):
    def testLatexOutput(self):
        t = helper_table()
        assert t.get_latex_string() == (
            "\\begin{tabular}{ccc}\r\n"
            "Field 1 & Field 2 & Field 3 \\\\\r\n"
            "value 1 & value2 & value3 \\\\\r\n"
            "value 4 & value5 & value6 \\\\\r\n"
            "value 7 & value8 & value9 \\\\\r\n"
            "\\end{tabular}"
        )
        options = {"fields": ["Field 1", "Field 3"]}
        assert t.get_latex_string(**options) == (
            "\\begin{tabular}{cc}\r\n"
            "Field 1 & Field 3 \\\\\r\n"
            "value 1 & value3 \\\\\r\n"
            "value 4 & value6 \\\\\r\n"
            "value 7 & value9 \\\\\r\n"
            "\\end{tabular}"
        )

    def testLatexOutputFormatted(self):
        t = helper_table()
        assert t.get_latex_string(format=True) == (
            "\\begin{tabular}{|c|c|c|}\r\n"
            "\\hline\r\n"
            "Field 1 & Field 2 & Field 3 \\\\\r\n"
            "value 1 & value2 & value3 \\\\\r\n"
            "value 4 & value5 & value6 \\\\\r\n"
            "value 7 & value8 & value9 \\\\\r\n"
            "\\hline\r\n"
            "\\end{tabular}"
        )

        options = {"fields": ["Field 1", "Field 3"]}
        assert t.get_latex_string(format=True, **options) == (
            "\\begin{tabular}{|c|c|}\r\n"
            "\\hline\r\n"
            "Field 1 & Field 3 \\\\\r\n"
            "value 1 & value3 \\\\\r\n"
            "value 4 & value6 \\\\\r\n"
            "value 7 & value9 \\\\\r\n"
            "\\hline\r\n"
            "\\end{tabular}"
        )

        options = {"vrules": FRAME}
        assert t.get_latex_string(format=True, **options) == (
            "\\begin{tabular}{|ccc|}\r\n"
            "\\hline\r\n"
            "Field 1 & Field 2 & Field 3 \\\\\r\n"
            "value 1 & value2 & value3 \\\\\r\n"
            "value 4 & value5 & value6 \\\\\r\n"
            "value 7 & value8 & value9 \\\\\r\n"
            "\\hline\r\n"
            "\\end{tabular}"
        )

        options = {"hrules": ALL}
        assert t.get_latex_string(format=True, **options) == (
            "\\begin{tabular}{|c|c|c|}\r\n"
            "\\hline\r\n"
            "Field 1 & Field 2 & Field 3 \\\\\r\n"
            "\\hline\r\n"
            "value 1 & value2 & value3 \\\\\r\n"
            "\\hline\r\n"
            "value 4 & value5 & value6 \\\\\r\n"
            "\\hline\r\n"
            "value 7 & value8 & value9 \\\\\r\n"
            "\\hline\r\n"
            "\\end{tabular}"
        )

    def testLatexOutputHeader(self):
        t = helper_table()
        assert t.get_latex_string(format=True, hrules=HEADER) == (
            "\\begin{tabular}{|c|c|c|}\r\n"
            "Field 1 & Field 2 & Field 3 \\\\\r\n"
            "\\hline\r\n"
            "value 1 & value2 & value3 \\\\\r\n"
            "value 4 & value5 & value6 \\\\\r\n"
            "value 7 & value8 & value9 \\\\\r\n"
            "\\end{tabular}"
        )


class DatabaseConstructorTest(BasicTests):
    def setUp(self):
        self.conn = sqlite3.connect(":memory:")
        self.cur = self.conn.cursor()
        self.cur.execute(
            "CREATE TABLE cities "
            "(name TEXT, area INTEGER, population INTEGER, rainfall REAL)"
        )
        self.cur.execute('INSERT INTO cities VALUES ("Adelaide", 1295, 1158259, 600.5)')
        self.cur.execute(
            'INSERT INTO cities VALUES ("Brisbane", 5905, 1857594, 1146.4)'
        )
        self.cur.execute('INSERT INTO cities VALUES ("Darwin", 112, 120900, 1714.7)')
        self.cur.execute('INSERT INTO cities VALUES ("Hobart", 1357, 205556, 619.5)')
        self.cur.execute('INSERT INTO cities VALUES ("Sydney", 2058, 4336374, 1214.8)')
        self.cur.execute(
            'INSERT INTO cities VALUES ("Melbourne", 1566, 3806092, 646.9)'
        )
        self.cur.execute('INSERT INTO cities VALUES ("Perth", 5386, 1554769, 869.4)')
        self.cur.execute("SELECT * FROM cities")
        self.x = from_db_cursor(self.cur)

    def testNonSelectCursor(self):
        self.cur.execute('INSERT INTO cities VALUES ("Adelaide", 1295, 1158259, 600.5)')
        assert from_db_cursor(self.cur) is None


class JSONConstructorTest(CityDataTest):
    def testJSONAndBack(self):
        json_string = self.x.get_json_string()
=======
class TestJSONConstructor:
    def test_JSONAndBack(self, city_data_prettytable: PrettyTable):
        json_string = city_data_prettytable.get_json_string()
>>>>>>> aee7281c
        new_table = from_json(json_string)
        assert new_table.get_string() == city_data_prettytable.get_string()


class TestHtmlConstructor:
    def test_HtmlAndBack(self, city_data_prettytable: PrettyTable):
        html_string = city_data_prettytable.get_html_string()
        new_table = from_html(html_string)[0]
        assert new_table.get_string() == city_data_prettytable.get_string()

    def test_HtmlOneAndBack(self, city_data_prettytable: PrettyTable):
        html_string = city_data_prettytable.get_html_string()
        new_table = from_html_one(html_string)
        assert new_table.get_string() == city_data_prettytable.get_string()

    def test_HtmlOneFailOnMany(self, city_data_prettytable: PrettyTable):
        html_string = city_data_prettytable.get_html_string()
        html_string += city_data_prettytable.get_html_string()
        with pytest.raises(Exception):
            from_html_one(html_string)


@pytest.fixture
def japanese_pretty_table():
    pt = PrettyTable(["Kanji", "Hiragana", "English"])
    pt.add_row(["神戸", "こうべ", "Kobe"])
    pt.add_row(["京都", "きょうと", "Kyoto"])
    pt.add_row(["長崎", "ながさき", "Nagasaki"])
    pt.add_row(["名古屋", "なごや", "Nagoya"])
    pt.add_row(["大阪", "おおさか", "Osaka"])
    pt.add_row(["札幌", "さっぽろ", "Sapporo"])
    pt.add_row(["東京", "とうきょう", "Tokyo"])
    pt.add_row(["横浜", "よこはま", "Yokohama"])
    return pt


@pytest.fixture
def emoji_pretty_table():
    thunder1 = [
        '\033[38;5;226m _`/""\033[38;5;250m.-.    \033[0m',
        "\033[38;5;226m  ,\\_\033[38;5;250m(   ).  \033[0m",
        "\033[38;5;226m   /\033[38;5;250m(___(__) \033[0m",
        "\033[38;5;228;5m    ⚡\033[38;5;111;25mʻ ʻ\033[38;5;228;5m"
        "⚡\033[38;5;111;25mʻ ʻ \033[0m",
        "\033[38;5;111m    ʻ ʻ ʻ ʻ  \033[0m",
    ]
    thunder2 = [
        "\033[38;5;240;1m     .-.     \033[0m",
        "\033[38;5;240;1m    (   ).   \033[0m",
        "\033[38;5;240;1m   (___(__)  \033[0m",
        "\033[38;5;21;1m  ‚ʻ\033[38;5;228;5m⚡\033[38;5;21;25mʻ‚\033[38;5;228;5m"
        "⚡\033[38;5;21;25m‚ʻ   \033[0m",
        "\033[38;5;21;1m  ‚ʻ‚ʻ\033[38;5;228;5m⚡\033[38;5;21;25mʻ‚ʻ   \033[0m",
    ]
    pt = PrettyTable(["Thunderbolt", "Lightning"])
    for i in range(len(thunder1)):
        pt.add_row([thunder1[i], thunder2[i]])
    return pt


class TestMultiPattern:
    @pytest.mark.parametrize(
        ["pt", "expected_output", "test_type"],
        [
            (
                pytest.lazy_fixture("city_data_prettytable"),
                """
+-----------+------+------------+-----------------+
| City name | Area | Population | Annual Rainfall |
+-----------+------+------------+-----------------+
|  Adelaide | 1295 |  1158259   |      600.5      |
|  Brisbane | 5905 |  1857594   |      1146.4     |
|   Darwin  | 112  |   120900   |      1714.7     |
|   Hobart  | 1357 |   205556   |      619.5      |
|   Sydney  | 2058 |  4336374   |      1214.8     |
| Melbourne | 1566 |  3806092   |      646.9      |
|   Perth   | 5386 |  1554769   |      869.4      |
+-----------+------+------------+-----------------+
""",
                "English Table",
            ),
            (
                pytest.lazy_fixture("japanese_pretty_table"),
                """
+--------+------------+----------+
| Kanji  |  Hiragana  | English  |
+--------+------------+----------+
|  神戸  |   こうべ   |   Kobe   |
|  京都  |  きょうと  |  Kyoto   |
|  長崎  |  ながさき  | Nagasaki |
| 名古屋 |   なごや   |  Nagoya  |
|  大阪  |  おおさか  |  Osaka   |
|  札幌  |  さっぽろ  | Sapporo  |
|  東京  | とうきょう |  Tokyo   |
|  横浜  |  よこはま  | Yokohama |
+--------+------------+----------+

""",
                "Japanese table",
            ),
            (
                pytest.lazy_fixture("emoji_pretty_table"),
                """
+-----------------+-----------------+
|   Thunderbolt   |    Lightning    |
+-----------------+-----------------+
|  \x1b[38;5;226m _`/""\x1b[38;5;250m.-.    \x1b[0m  |  \x1b[38;5;240;1m     .-.     \x1b[0m  |
|  \x1b[38;5;226m  ,\\_\x1b[38;5;250m(   ).  \x1b[0m  |  \x1b[38;5;240;1m    (   ).   \x1b[0m  |
|  \x1b[38;5;226m   /\x1b[38;5;250m(___(__) \x1b[0m  |  \x1b[38;5;240;1m   (___(__)  \x1b[0m  |
| \x1b[38;5;228;5m    ⚡\x1b[38;5;111;25mʻ ʻ\x1b[38;5;228;5m⚡\x1b[38;5;111;25mʻ ʻ \x1b[0m | \x1b[38;5;21;1m  ‚ʻ\x1b[38;5;228;5m⚡\x1b[38;5;21;25mʻ‚\x1b[38;5;228;5m⚡\x1b[38;5;21;25m‚ʻ   \x1b[0m |
|  \x1b[38;5;111m    ʻ ʻ ʻ ʻ  \x1b[0m  |  \x1b[38;5;21;1m  ‚ʻ‚ʻ\x1b[38;5;228;5m⚡\x1b[38;5;21;25mʻ‚ʻ   \x1b[0m |
+-----------------+-----------------+
            """,  # noqa: E501
                "Emoji table",
            ),
        ],
    )
    def test_multi_pattern_outputs(
        self, pt: PrettyTable, expected_output: str, test_type: str
    ):
        printed_table = pt.get_string()
        assert (
            printed_table.strip() == expected_output.strip()
        ), f"Error output for test output of type {test_type}"


def test_paginate():
    # Arrange
    t = helper_table(rows=7)
    expected_page_1 = """
+----------+---------+---------+
| Field 1  | Field 2 | Field 3 |
+----------+---------+---------+
| value 1  |  value2 |  value3 |
| value 4  |  value5 |  value6 |
| value 7  |  value8 |  value9 |
| value 10 | value11 | value12 |
+----------+---------+---------+
    """.strip()
    expected_page_2 = """
+----------+---------+---------+
| Field 1  | Field 2 | Field 3 |
+----------+---------+---------+
| value 13 | value14 | value15 |
| value 16 | value17 | value18 |
| value 19 | value20 | value21 |
+----------+---------+---------+
""".strip()

    # Act
    paginated = t.paginate(page_length=4)

    # Assert
    paginated = paginated.strip()
    assert paginated.startswith(expected_page_1)
    assert "\f" in paginated
    assert paginated.endswith(expected_page_2)


def test_add_rows():
    """A table created with multiple add_row calls
    is the same as one created with a single add_rows
    """
    # Arrange
    t1 = PrettyTable(["A", "B", "C"])
    t2 = PrettyTable(["A", "B", "C"])
    t1.add_row([1, 2, 3])
    t1.add_row([4, 5, 6])
    rows = [
        [1, 2, 3],
        [4, 5, 6],
    ]

    # Act
    t2.add_rows(rows)

    # Assert
    assert str(t1) == str(t2)


def test_autoindex():

    """Testing that a table with a custom index row is
    equal to the one produced by the function
    .add_autoindex()
    """
    table1 = PrettyTable()
    table1.field_names = ["City name", "Area", "Population", "Annual Rainfall"]
    table1.add_row(["Adelaide", 1295, 1158259, 600.5])
    table1.add_row(["Brisbane", 5905, 1857594, 1146.4])
    table1.add_row(["Darwin", 112, 120900, 1714.7])
    table1.add_row(["Hobart", 1357, 205556, 619.5])
    table1.add_row(["Sydney", 2058, 4336374, 1214.8])
    table1.add_row(["Melbourne", 1566, 3806092, 646.9])
    table1.add_row(["Perth", 5386, 1554769, 869.4])
    table1.add_autoindex(fieldname="Test")

    table2 = PrettyTable()
    table2.field_names = ["Test", "City name", "Area", "Population", "Annual Rainfall"]
    table2.add_row([1, "Adelaide", 1295, 1158259, 600.5])
    table2.add_row([2, "Brisbane", 5905, 1857594, 1146.4])
    table2.add_row([3, "Darwin", 112, 120900, 1714.7])
    table2.add_row([4, "Hobart", 1357, 205556, 619.5])
    table2.add_row([5, "Sydney", 2058, 4336374, 1214.8])
    table2.add_row([6, "Melbourne", 1566, 3806092, 646.9])
    table2.add_row([7, "Perth", 5386, 1554769, 869.4])

    assert str(table1) == str(table2)


@pytest.fixture(scope="function")
def unpadded_pt():
    pt = PrettyTable(header=False, padding_width=0)
    pt.add_row("abc")
    pt.add_row("def")
    pt.add_row("g..")
    return pt


class TestUnpaddedTable:
    def test_unbordered(self, unpadded_pt: PrettyTable):
        unpadded_pt.border = False
        result = unpadded_pt.get_string()
        expected = """
abc
def
g..
"""
        assert result.strip() == expected.strip()

    def test_bordered(self, unpadded_pt: PrettyTable):
        unpadded_pt.border = True
        result = unpadded_pt.get_string()
        expected = """
+-+-+-+
|a|b|c|
|d|e|f|
|g|.|.|
+-+-+-+
"""
        assert result.strip() == expected.strip()<|MERGE_RESOLUTION|>--- conflicted
+++ resolved
@@ -105,87 +105,6 @@
     """Make sure that building a table row-by-row and column-by-column yield the same
     results"""
 
-<<<<<<< HEAD
-    def setUp(self):
-
-        # Row by row...
-        self.row = PrettyTable()
-        self.row.field_names = ["City name", "Area", "Population", "Annual Rainfall"]
-        self.row.add_row(["Adelaide", 1295, 1158259, 600.5])
-        self.row.add_row(["Brisbane", 5905, 1857594, 1146.4])
-        self.row.add_row(["Darwin", 112, 120900, 1714.7])
-        self.row.add_row(["Hobart", 1357, 205556, 619.5])
-        self.row.add_row(["Sydney", 2058, 4336374, 1214.8])
-        self.row.add_row(["Melbourne", 1566, 3806092, 646.9])
-        self.row.add_row(["Perth", 5386, 1554769, 869.4])
-
-        # Column by column...
-        self.col = PrettyTable()
-        self.col.add_column(
-            "City name",
-            [
-                "Adelaide",
-                "Brisbane",
-                "Darwin",
-                "Hobart",
-                "Sydney",
-                "Melbourne",
-                "Perth",
-            ],
-        )
-        self.col.add_column("Area", [1295, 5905, 112, 1357, 2058, 1566, 5386])
-        self.col.add_column(
-            "Population", [1158259, 1857594, 120900, 205556, 4336374, 3806092, 1554769]
-        )
-        self.col.add_column(
-            "Annual Rainfall", [600.5, 1146.4, 1714.7, 619.5, 1214.8, 646.9, 869.4]
-        )
-
-        # A mix of both!
-        self.mix = PrettyTable()
-        self.mix.field_names = ["City name", "Area"]
-        self.mix.add_row(["Adelaide", 1295])
-        self.mix.add_row(["Brisbane", 5905])
-        self.mix.add_row(["Darwin", 112])
-        self.mix.add_row(["Hobart", 1357])
-        self.mix.add_row(["Sydney", 2058])
-        self.mix.add_row(["Melbourne", 1566])
-        self.mix.add_row(["Perth", 5386])
-        self.mix.add_column(
-            "Population", [1158259, 1857594, 120900, 205556, 4336374, 3806092, 1554769]
-        )
-        self.mix.add_column(
-            "Annual Rainfall", [600.5, 1146.4, 1714.7, 619.5, 1214.8, 646.9, 869.4]
-        )
-
-    def testRowColEquivalenceASCII(self):
-
-        assert self.row.get_string() == self.col.get_string()
-
-    def testRowMixEquivalenceASCII(self):
-
-        assert self.row.get_string() == self.mix.get_string()
-
-    def testRowColEquivalenceHTML(self):
-
-        assert self.row.get_html_string() == self.col.get_html_string()
-
-    def testRowMixEquivalenceHTML(self):
-
-        assert self.row.get_html_string() == self.mix.get_html_string()
-
-    def testRowColEquivalenceLaTex(self):
-
-        assert self.row.get_latex_string() == self.col.get_latex_string()
-
-    def testRowMixEquivalenceLaTex(self):
-
-        assert self.row.get_latex_string() == self.col.get_latex_string()
-
-
-class DeleteColumnTest(unittest.TestCase):
-    def testDeleteColumn(self):
-=======
     @pytest.mark.parametrize(
         ["left_hand", "right_hand"],
         [
@@ -218,10 +137,25 @@
     def test_equivalence_HTML(self, left_hand: PrettyTable, right_hand: PrettyTable):
         assert left_hand.get_html_string() == right_hand.get_html_string()
 
+    @pytest.mark.parametrize(
+        ["left_hand", "right_hand"],
+        [
+            (
+                pytest.lazy_fixture("row_prettytable"),
+                pytest.lazy_fixture("col_prettytable"),
+            ),
+            (
+                pytest.lazy_fixture("row_prettytable"),
+                pytest.lazy_fixture("mix_prettytable"),
+            ),
+        ],
+    )
+    def test_equivalence_latex(self, left_hand: PrettyTable, right_hand: PrettyTable):
+        assert left_hand.get_latex_string() == right_hand.get_latex_string()
+
 
 class TestDeleteColumn:
     def test_delete_column(self):
->>>>>>> aee7281c
         with_del = PrettyTable()
         with_del.add_column("City name", ["Adelaide", "Brisbane", "Darwin"])
         with_del.add_column("Area", [1295, 5905, 112])
@@ -269,18 +203,12 @@
         assert "<th>Field 1</th>" in output
         assert "<td>Adelaide</td>" in output
 
-<<<<<<< HEAD
-    def testCanStringLaTex(self):
-        output = self.x.get_latex_string()
+    def test_can_string_latex(self, field_name_less_table: prettytable):
+        output = field_name_less_table.get_latex_string()
         assert "Field 1 & Field 2 & Field 3 & Field 4 \\\\" in output
         assert "Adelaide & 1295 & 1158259 & 600.5 \\\\" in output
 
-    def testAddFieldNamesLater(self):
-        self.x.field_names = ["City name", "Area", "Population", "Annual Rainfall"]
-        assert "City name | Area | Population | Annual Rainfall" in self.x.get_string()
-
-=======
-    def test_ddd_field_names_later(self, field_name_less_table: prettytable):
+    def test_add_field_names_later(self, field_name_less_table: prettytable):
         field_name_less_table.field_names = [
             "City name",
             "Area",
@@ -291,7 +219,6 @@
             "City name | Area | Population | Annual Rainfall"
             in field_name_less_table.get_string()
         )
->>>>>>> aee7281c
 
 
 @pytest.fixture(scope="function")
@@ -1239,8 +1166,7 @@
         )
 
 
-<<<<<<< HEAD
-class LatexOutputTests(unittest.TestCase):
+class TestLatexOutput:
     def testLatexOutput(self):
         t = helper_table()
         assert t.get_latex_string() == (
@@ -1326,41 +1252,9 @@
         )
 
 
-class DatabaseConstructorTest(BasicTests):
-    def setUp(self):
-        self.conn = sqlite3.connect(":memory:")
-        self.cur = self.conn.cursor()
-        self.cur.execute(
-            "CREATE TABLE cities "
-            "(name TEXT, area INTEGER, population INTEGER, rainfall REAL)"
-        )
-        self.cur.execute('INSERT INTO cities VALUES ("Adelaide", 1295, 1158259, 600.5)')
-        self.cur.execute(
-            'INSERT INTO cities VALUES ("Brisbane", 5905, 1857594, 1146.4)'
-        )
-        self.cur.execute('INSERT INTO cities VALUES ("Darwin", 112, 120900, 1714.7)')
-        self.cur.execute('INSERT INTO cities VALUES ("Hobart", 1357, 205556, 619.5)')
-        self.cur.execute('INSERT INTO cities VALUES ("Sydney", 2058, 4336374, 1214.8)')
-        self.cur.execute(
-            'INSERT INTO cities VALUES ("Melbourne", 1566, 3806092, 646.9)'
-        )
-        self.cur.execute('INSERT INTO cities VALUES ("Perth", 5386, 1554769, 869.4)')
-        self.cur.execute("SELECT * FROM cities")
-        self.x = from_db_cursor(self.cur)
-
-    def testNonSelectCursor(self):
-        self.cur.execute('INSERT INTO cities VALUES ("Adelaide", 1295, 1158259, 600.5)')
-        assert from_db_cursor(self.cur) is None
-
-
-class JSONConstructorTest(CityDataTest):
-    def testJSONAndBack(self):
-        json_string = self.x.get_json_string()
-=======
 class TestJSONConstructor:
     def test_JSONAndBack(self, city_data_prettytable: PrettyTable):
         json_string = city_data_prettytable.get_json_string()
->>>>>>> aee7281c
         new_table = from_json(json_string)
         assert new_table.get_string() == city_data_prettytable.get_string()
 
